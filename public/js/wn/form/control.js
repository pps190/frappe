// Copyright (c) 2013, Web Notes Technologies Pvt. Ltd.
// MIT License. See license.txt

wn.ui.form.make_control = function(opts) {
	var control_class_name = "Control" + opts.df.fieldtype.replace(/ /g, "");
	if(wn.ui.form[control_class_name]) {
		return new wn.ui.form[control_class_name](opts);
	} else {
		console.log("Invalid Control Name: " + opts.df.fieldtype);
	}
}

// old style
function make_field(docfield, doctype, parent, frm, in_grid, hide_label) { // Factory
	return wn.ui.form.make_control({
		df: docfield,
		doctype: doctype,
		parent: parent,
		hide_label: hide_label,
		frm: frm
	});
}

wn.ui.form.Control = Class.extend({
	init: function(opts) {
		$.extend(this, opts);
		this.make();

		// if developer_mode=1, show fieldname as tooltip
		if(wn.boot.profile && wn.boot.profile.name==="Administrator" &&
			wn.boot.developer_mode===1 && this.$wrapper) {
				this.$wrapper.attr("title", wn._(this.df.fieldname));
		}
	},
	make: function() {
		this.make_wrapper();
		this.wrapper = this.$wrapper.get(0);
		this.wrapper.fieldobj = this; // reference for event handlers
	},
	
	make_wrapper: function() {
		this.$wrapper = $("<div>").appendTo(this.parent);
	},
	
	// returns "Read", "Write" or "None" 
	// as strings based on permissions
	get_status: function(explain) {
		if(!this.doctype)
			return "Write";
		return wn.perm.get_field_display_status(this.df, 
			locals[this.doctype][this.docname], this.perm || this.frm.perm, explain);
	},
	refresh: function() {
		this.disp_status = this.get_status();
		this.$wrapper 
			&& this.$wrapper.toggle(this.disp_status!="None")
			&& this.$wrapper.trigger("refresh");
	},
	get_doc: function() {
		return this.doctype && this.docname 
			&& locals[this.doctype] && locals[this.doctype][this.docname] || {};
	},
	parse_validate_and_set_in_model: function(value) {
		var me = this;
		this.inside_change_event = true;
		if(this.parse) value = this.parse(value);

		var set = function(value) {
			me.set_model_value(value); 
			me.inside_change_event = false;
			me.set_mandatory && me.set_mandatory(value);
		}

		this.validate ? this.validate(value, set) : set(value);
	},
	get_parsed_value: function() {
		var me = this;
		return this.get_value ? 
			(this.parse ? this.parse(this.get_value()) : this.get_value()) : 
			undefined;
	},
	set_model_value: function(value) {
		if(wn.model.set_value(this.doctype, this.docname, this.df.fieldname, 
			value, this.df.fieldtype)) {
			this.last_value = value;
		}
	},
});

wn.ui.form.ControlHTML = wn.ui.form.Control.extend({
	make: function() {
		this._super();
		var me = this;
		this.disp_area = this.wrapper;
		this.$wrapper.on("refresh", function() {
			if(me.df.options)
				me.$wrapper.html(me.df.options);
		})
	}
});

wn.ui.form.ControlImage = wn.ui.form.Control.extend({
	make: function() {
		this._super();
		var me = this;
		this.$wrapper
		.css({"margin-bottom": "10px"})
		.on("refresh", function() {
			me.$wrapper.empty();
			if(me.df.options && me.frm.doc[me.df.options]) {
				$("<img src='"+me.frm.doc[me.df.options]+"' style='max-width: 70%;'>")
					.appendTo(me.$wrapper);
			} else {
				$("<div class='missing-image'><i class='icon-camera'></i></div>")
					.appendTo(me.$wrapper)
			}
			return false;
		})
	}
});

wn.ui.form.ControlReadOnly = wn.ui.form.Control.extend({
	make: function() {
		this._super();
		var me = this;
		this.$wrapper.on("refresh", function() {
			var value = wn.model.get_value(me.doctype, me.docname, me.fieldname);
			me.$wrapper.html(value);
		})
	},
});

wn.ui.form.ControlInput = wn.ui.form.Control.extend({
	horizontal: true,
	make: function() {
		// parent element
		this._super();
		this.set_input_areas();
		
		// set description
		this.set_max_width();
		this.setup_update_on_refresh();
	},
	make_wrapper: function() {
		if(this.only_input) {
			this.$wrapper = $('<div class="form-group">').appendTo(this.parent);
		} else {
			this.$wrapper = $('<div class="form-horizontal">\
				<div class="form-group row" style="margin: 0px">\
					<label class="control-label col-xs-'+(this.horizontal?"3":"12")+'" style="padding-right: 0px"></label>\
					<div class="col-xs-'+(this.horizontal?"9":"12")+'">\
						<div class="control-input"></div>\
						<div class="control-value like-disabled-input" style="display: none;"></div>\
						<p class="help-box small text-muted"></p>\
					</div>\
				</div>\
			</div>').appendTo(this.parent);
			if(!this.horizontal) {
				this.$wrapper.removeClass("form-horizontal");
			}
		}
	},
	set_input_areas: function() {
		if(this.only_input) {
			this.input_area = this.wrapper;
		} else {
			this.label_area = this.label_span = this.$wrapper.find("label").get(0);
			this.input_area = this.$wrapper.find(".control-input").get(0);
			this.disp_area = this.$wrapper.find(".control-value").get(0);	
		}
	},
	set_max_width: function() {
		if(this.horizontal) {
			this.$wrapper.css({"max-width": "600px"});
		}
	},
	
	// update input value, label, description
	// display (show/hide/read-only),
	// mandatory style on refresh
	setup_update_on_refresh: function() {
		var me = this;
		this.$wrapper.on("refresh", function() {
			if(me.disp_status != "None") {
				// refresh value
				if(me.doctype && me.docname) {
					me.value = wn.model.get_value(me.doctype, me.docname, me.df.fieldname);
				}

				if(me.disp_status=="Write") {
					me.disp_area && $(me.disp_area).toggle(false);
					$(me.input_area).toggle(true);
					!me.has_input && me.make_input();
					if(me.doctype && me.docname)
						me.set_input(me.value);
				} else {
					$(me.input_area).toggle(false);
					me.disp_area && $(me.disp_area)
						.toggle(true)
						.html(
							wn.format(me.value, me.df, {no_icon:true}, locals[me.doctype][me.name])
						);
				}
				
				me.set_description();
				me.set_label();
				me.set_mandatory(me.value);
			}
			return false;
		});
	},
	bind_change_event: function() {
		var me = this;
		this.$input && this.$input.on("change", this.change || function() { 
			me.doctype && me.docname && me.get_value 
				&& me.parse_validate_and_set_in_model(me.get_value()); } );
	},
	set_label: function(label) {
		if(label) this.df.label = label;
		
		if(this.only_input || this.df.label==this._label) 
			return;
		
		// var icon = wn.ui.form.fieldtype_icons[this.df.fieldtype];
		// if(this.df.fieldtype==="Link") {
		// 	icon = wn.boot.doctype_icons[this.df.options];
		// } else if(this.df.link_doctype) {
		// 	icon = wn.boot.doctype_icons[this.df.link_doctype];
		// }
		var icon = "";
		this.label_span.innerHTML = (icon ? '<i class="'+icon+'"></i> ' : "") + 
			wn._(this.df.label)  || "&nbsp;";
		this._label = this.df.label;
	},
	set_description: function() {
		if(this.only_input || this.df.description===this._description) 
			return;
		if(this.df.description) {
			this.$wrapper.find(".help-box").html(wn._(this.df.description));
		} else {
			this.set_empty_description();
		}
		this._description = this.df.description;
	},
	set_empty_description: function() {
		this.$wrapper.find(".help-box").html("");		
	},
	set_mandatory: function(value) {
		this.$wrapper.toggleClass("has-error", (this.df.reqd 
			&& (value==null || value==="")) ? true : false);
	},
});

wn.ui.form.ControlData = wn.ui.form.ControlInput.extend({
	html_element: "input",
	input_type: "text",
	make_input: function() {
		this.$input = $("<"+ this.html_element +">")
			.attr("type", this.input_type)
			.addClass("col-md-12 input-with-feedback form-control")
			.prependTo(this.input_area)
		
		this.set_input_attributes();
		this.input = this.$input.get(0);
		this.has_input = true;
		this.bind_change_event();
	},
	set_input_attributes: function() {
		this.$input
			.attr("data-fieldtype", this.df.fieldtype)
			.attr("data-fieldname", this.df.fieldname)
			.attr("placeholder", this.df.placeholder || "")
		if(this.doctype)
			this.$input.attr("data-doctype", this.doctype);
		if(this.df.input_css)
			this.$input.css(this.df.input_css);
	},
	set_input: function(val) {
		this.$input.val(this.format_for_input(val));
		this.last_value = val;
		this.set_mandatory && this.set_mandatory(val);
	},
	get_value: function() {
		return this.$input ? this.$input.val() : undefined;
	},
	format_for_input: function(val) {
		return val==null ? "" : val;
	},
	validate: function(v, callback) {
		if(this.df.options == 'Phone') {
			if(v+''=='')return '';
			v1 = ''
			// phone may start with + and must only have numbers later, '-' and ' ' are stripped
			v = v.replace(/ /g, '').replace(/-/g, '').replace(/\(/g, '').replace(/\)/g, '');

			// allow initial +,0,00
			if(v && v.substr(0,1)=='+') {
				v1 = '+'; v = v.substr(1);
			}
			if(v && v.substr(0,2)=='00') {
				v1 += '00'; v = v.substr(2);
			} 
			if(v && v.substr(0,1)=='0') {
				v1 += '0'; v = v.substr(1);
			}
			v1 += cint(v) + '';
			callback(v1);
		} else if(this.df.options == 'Email') {
			if(v+''=='')return '';
			if(!validate_email(v)) {
				msgprint(wn._("Invalid Email") + ": " +  v);
					callback("");
			} else
				callback(v);
		} else {
			callback(v);
		}
	}
});

wn.ui.form.ControlPassword = wn.ui.form.ControlData.extend({
	input_type: "password"
});

wn.ui.form.ControlInt = wn.ui.form.ControlData.extend({
	make_input: function() {
		var me = this;
		this._super();
		this.$input
			.css({"text-align": "right"})
			.on("focus", function() {
				setTimeout(function() { 
					if(!document.activeElement) return;
					me.validate(document.activeElement.value, function(val) {
						document.activeElement.value = val;
					});
					document.activeElement.select() 
				}, 100);
				return false;
			})
	},
	validate: function(value, callback) {
		return callback(cint(value, null));
	}
});

wn.ui.form.ControlFloat = wn.ui.form.ControlInt.extend({
	validate: function(value, callback) {
		return callback(isNaN(parseFloat(value)) ? null : flt(value));
	},
	format_for_input: function(value) {
		var formatted_value = format_number(parseFloat(value), 
			null, cint(wn.boot.sysdefaults.float_precision, null));
		return isNaN(parseFloat(value)) ? "" : formatted_value;
	}
});

wn.ui.form.ControlCurrency = wn.ui.form.ControlFloat.extend({
	format_for_input: function(value) {
		var formatted_value = format_number(parseFloat(value), 
			get_number_format(this.get_currency()));
		return isNaN(parseFloat(value)) ? "" : formatted_value;
	},
	get_currency: function() {
		return wn.meta.get_field_currency(this.df, this.get_doc());
	}
});

wn.ui.form.ControlPercent = wn.ui.form.ControlFloat;

wn.ui.form.ControlDate = wn.ui.form.ControlData.extend({
	datepicker_options: {
		altFormat:'yy-mm-dd', 
		changeYear: true,
		yearRange: "-70Y:+10Y",
	},
	make_input: function() {
		this._super();
		this.set_datepicker();
	},
	set_datepicker: function() {
		this.datepicker_options.dateFormat = 
			(wn.boot.sysdefaults.date_format || 'yyyy-mm-dd').replace("yyyy", "yy")
		if(this.not_in_form && this.dialog_wrapper) {
			this.$input.css("z-index", cint($(this.dialog_wrapper).zIndex()));
		}
		this.$input.datepicker(this.datepicker_options);
	},
	parse: function(value) {
		return value ? dateutil.user_to_str(value) : value;
	},
	format_for_input: function(value) {
		return value ? dateutil.str_to_user(value) : "";
	},
	validate: function(value, callback) {
		var value = wn.datetime.validate(value);
		if(!value) {
			msgprint (wn._("Date must be in format") + ": " + (sys_defaults.date_format || "yyyy-mm-dd"));
			callback("");
		}
		return callback(value);
	}
})

import_timepicker = function() {
	wn.require("lib/js/lib/jquery/jquery.ui.slider.min.js");
	wn.require("lib/js/lib/jquery/jquery.ui.sliderAccess.js");
	wn.require("lib/js/lib/jquery/jquery.ui.timepicker-addon.css");
	wn.require("lib/js/lib/jquery/jquery.ui.timepicker-addon.js");	
}

wn.ui.form.ControlTime = wn.ui.form.ControlData.extend({
	make_input: function() {
		import_timepicker();
		this._super();
		this.$input.timepicker({
			timeFormat: 'hh:mm:ss',
		});
	}
});

wn.ui.form.ControlDatetime = wn.ui.form.ControlDate.extend({
	set_datepicker: function() {
		this.datepicker_options.dateFormat = 
			(wn.boot.sysdefaults.date_format || 'yy-mm-dd').replace('yyyy','yy');
		this.datepicker_options.timeFormat = "hh:mm:ss";
		
		if(this.not_in_form && this.dialog_wrapper) {
			this.$input.css("z-index", cint($(this.dialog_wrapper).zIndex()));
		}

		this.$input.datetimepicker(this.datepicker_options);
	},
	make_input: function() {
		import_timepicker();
		this._super();
	},
	
});

wn.ui.form.ControlText = wn.ui.form.ControlData.extend({
	html_element: "textarea",
	horizontal: false
});

wn.ui.form.ControlLongText = wn.ui.form.ControlText;
wn.ui.form.ControlSmallText = wn.ui.form.ControlText;

wn.ui.form.ControlCheck = wn.ui.form.ControlData.extend({
	input_type: "checkbox",
	make_wrapper: function() {
		this.$wrapper = $('<div class="form-group row">\
		<div class="col-md-offset-3 col-md-9">\
			<div class="checkbox">\
				<label class="input-area">\
					<span class="disp-area" style="display:none;"></span>\
					<span class="label-area"></span>\
				</label>\
				<p class="help-box small text-muted">&nbsp;</p>\
			</div>\
		</div>\
		</div>').appendTo(this.parent)
	},
	set_input_areas: function() {
		this.label_area = this.label_span = this.$wrapper.find(".label-area").get(0);
		this.input_area = this.$wrapper.find(".input-area").get(0);
		this.disp_area = this.$wrapper.find(".disp-area").get(0);	
	},
	make_input: function() {
		this._super();
		this.$input.removeClass("col-md-12 form-control");
	},
	parse: function(value) {
		return this.input.checked ? 1 : 0;
	},
	validate: function(value, callback) {
		return callback(cint(value));
	},
	set_input: function(value) {
		this.input.checked = value ? 1 : 0;
		this.last_value = value;
	}
});

wn.ui.form.ControlButton = wn.ui.form.ControlData.extend({
	make_input: function() {
		var me = this;
		this.$input = $('<button class="btn btn-default">')
			.prependTo(me.input_area)
			.on("click", function() {
				me.onclick();
			});
		this.input = this.$input.get(0);
		this.has_input = true;
	},
	onclick: function() {
		if(this.frm && this.frm.doc && this.frm.cscript) {
			if(this.frm.cscript[this.df.fieldname]) {
				this.frm.script_manager.trigger(this.df.fieldname, this.doctype, this.docname);
			} else {
				this.frm.runscript(this.df.options, me);
			}
		}
		else if(this.df.click) {
			this.df.click();
		}
	},
	set_input_areas: function() {
		this._super();
		$(this.disp_area).removeClass();
	},
	set_empty_description: function() {
		this.$wrapper.find(".help-box").empty().toggle(false);
	},
	set_label: function() {
		$(this.label_span).html("&nbsp;");
		this.$input && this.$input.html(this.df.label);
	}
});

wn.ui.form.ControlAttach = wn.ui.form.ControlButton.extend({
	onclick: function() {
		if(!this.dialog) {
			this.dialog = new wn.ui.Dialog({
				title: wn._(this.df.label || "Upload Attachment"),
			});
		}

		$(this.dialog.body).empty();
		
		this.set_upload_options();		
		wn.upload.make(this.upload_options);
		this.dialog.show();
	},
	
	set_upload_options: function() {
		var me = this;
		this.upload_options = {
			parent: this.dialog.body,
			args: {},
			max_width: this.df.max_width,
			max_height: this.df.max_height,
			callback: function() { 
				me.dialog.hide();
				me.on_upload_complete(fileid, filename, r);
				me.show_ok_on_button();
			},
			onerror: function() {
				me.dialog.hide();
			},
		}
		
		if(this.frm) {
			this.upload_options.args = {
				from_form: 1,
				doctype: this.frm.doctype,
				docname: this.frm.docname,
			} 
		} else {
			this.upload_options.on_attach = function(fileobj, dataurl) {
				me.dialog.hide();
				me.fileobj = fileobj;
				me.dataurl = dataurl;
				if(me.on_attach) {
					me.on_attach()
				}
				if(me.df.on_attach) {
					me.df.on_attach(fileobj, dataurl);
				}
				me.show_ok_on_button();
			}
		}
	},
	
	get_value: function() {
		return this.fileobj ? (this.fileobj.filename + "," + this.dataurl) : null;
	},
	
	on_upload_complete: function(fileid, filename, r) {
		this.frm && this.frm.attachments.update_attachment(fileid, filename, this.df.fieldname, r);
	},
	
	show_ok_on_button: function() {
		if(!$(this.input).find(".icon-ok").length) {
			$(this.input).html('<i class="icon-ok"></i> ' + this.df.label);
		}
	}
});

wn.ui.form.ControlAttachImage = wn.ui.form.ControlAttach.extend({
	make_input: function() {
		this._super();
		this.img = $("<img class='img-responsive'>").appendTo($('<div style="margin: 7px 0px;">\
			<div class="missing-image"><i class="icon-camera"></i></div></div>').prependTo(this.input_area)).toggle(false);
	},
	on_attach: function() {
		$(this.input_area).find(".missing-image").toggle(false);
		this.img.attr("src", this.dataurl).toggle(true);
	}
});


wn.ui.form.ControlSelect = wn.ui.form.ControlData.extend({
	html_element: "select",
	make_input: function() {
		var me = this;
		this._super();
		if(this.df.options=="attach_files:") {
			this.setup_attachment();
		}
		this.set_options();
	},
	set_input: function(value) {
		// refresh options first - (new ones??)
		this.set_options();
		
		this._super(value);
		
		// not a possible option, repair
		if(this.doctype && this.docname) {
			// model value is not an option,
			// set the default option (displayed)
			var input_value = this.$input.val();
			var model_value = wn.model.get_value(this.doctype, this.docname, this.df.fieldname);
			if(input_value != (model_value || "")) {
				this.set_model_value(input_value);
			} else {
				this.last_value = value;
			}
		}
	},
	setup_attachment: function() {
		var me = this;
		$(this.input).css({"width": "85%", "display": "inline-block"});
		this.$attach = $("<button class='btn btn-default' title='"+ wn._("Add attachment") + "'\
			style='padding-left: 6px; padding-right: 6px; margin-right: 6px;'>\
			<i class='icon-plus'></i></button>")
			.click(function() {
				me.frm.attachments.new_attachment(me.df.fieldname);
			})
			.prependTo(this.input_area);
			
		$(document).on("upload_complete", function(event, filename, file_url) {
			if(cur_frm === me.frm) {
				me.set_options();
			}
		})

		this.$wrapper.on("refresh", function() {
			me.$attach.toggle(!me.frm.doc.__islocal);
		});
	},
	set_options: function() {
		var options = this.df.options || [];
		if(this.df.options=="attach_files:") {
			options = this.get_file_attachment_list();
		} else if(typeof this.df.options==="string") {
			options = this.df.options.split("\n");
		}
	
		if(this.in_filter && options[0] != "") {
			options = add_lists([''], options);
		}
	
		var selected = this.$input.find(":selected").val();

		this.$input.empty().add_options(options || []);

		if(selected) this.$input.val(selected);
	},
	get_file_attachment_list: function() {
		if(!this.frm) return;
		var fl = wn.model.docinfo[this.frm.doctype][this.frm.docname];
		if(fl && fl.attachments) {
			fl = fl.attachments;
			this.set_description("");
			var options = [""];
			for(var fname in fl) {
				if(fname.indexOf("/")===-1)
					fname = "files/" + fname;
				options.push(fname);
			}
			return options;
		} else {
			this.set_description(wn._("Please attach a file first."))
			return [""];
		}
	}
});

// special features for link
// buttons
// autocomplete
// link validation
// custom queries
// add_fetches
wn.ui.form.ControlLink = wn.ui.form.ControlData.extend({
	make_input: function() {
		var me = this;
		$('<div class="link-field">\
			<input type="text" class="input-with-feedback form-control" style="width: 80%; display: inline-block">\
			<span class="link-field-btn">\
				<a class="btn-search" title="Search Link">\
					<i class="icon-search"></i>\
				</a><a class="btn-open" title="Open Link">\
					<i class="icon-play"></i>\
				</a><a class="btn-new" title="Make New">\
					<i class="icon-plus"></i>\
				</a>\
			</span>\
		</div>').prependTo(this.input_area);
		this.$input_area = $(this.input_area);
		this.$input = this.$input_area.find('input');
		this.set_input_attributes();
		this.$input.on("focus", function() {
			setTimeout(function() {
				if(!me.$input.val()) {
					me.$input.val("%").trigger("keydown");
				}
			}, 1000)
		})
		this.input = this.$input.get(0);
		this.has_input = true;
		//this.bind_change_event();
		var me = this;
		this.setup_buttons();
		//this.setup_typeahead();
		this.setup_autocomplete();
	},
	setup_buttons: function() {
		var me = this;

		// magnifier - search
		this.$input_area.find(".btn-search").on("click", function() {
			new wn.ui.form.LinkSelector({
				doctype: me.df.options,
				target: me,
				txt: me.get_value()
			});
		});

		// open
		if(wn.model.can_read(me.df.options)) {
			this.$input_area.find(".btn-open").on("click", function() {
				var value = me.get_value();
				if(value && me.df.options) wn.set_route("Form", me.df.options, value);
			});
		} else {
			this.$input_area.find(".btn-open").remove();
		}
		
		// new
		if(wn.model.can_create(me.df.options)) {
			this.$input_area.find(".btn-new").on("click", function() {
				wn._from_link = me; wn._from_link_scrollY = scrollY;
				new_doc(me.df.options);
			});
		} else {
			this.$input_area.find(".btn-new").remove();
		}
	},
	setup_autocomplete: function() {
		var me = this;
		this.$input.on("blur", function() { 
			if(me.selected) {
				me.selected = false;
				return;
			}
			if(me.doctype && me.docname) {
				var value = me.get_value();
				if(value!==me.last_value) {
					me.parse_validate_and_set_in_model(value);
				}
			}});

		this.$input.autocomplete({
			source: function(request, response) {
				var args = {
					'txt': request.term, 
					'doctype': me.df.options,
				};
		
				me.set_custom_query(args);
		
				return wn.call({
					type: "GET",
					method:'webnotes.widgets.search.search_link',
					no_spinner: true,
					args: args,
					callback: function(r) {
						response(r.results);
					},
				});
			},
			open: function(event, ui) {
				me.autocomplete_open = true;
			},
			close: function(event, ui) {
				me.autocomplete_open = false;
			},
			select: function(event, ui) {
				me.autocomplete_open = false;
				if(me.frm && me.frm.doc) {
					me.selected = true;
					me.parse_validate_and_set_in_model(ui.item.value);
				} else {
					me.$input.val(ui.item.value);
					me.$input.trigger("change");
				}
			}
		}).data('uiAutocomplete')._renderItem = function(ul, d) {
			var html = "";
			if(keys(d).length > 1) {
				d.info = $.map(d, function(val, key) { return ["value", "label"].indexOf(key)!==-1 ? null : val }).join(", ") || "";
				html = repl("<a>%(value)s<br><span class='text-muted'>%(info)s</span></a>", d);
			} else {
				html = "<a>" + d.value + "</a>";
			}

			return $('<li></li>')
				.data('item.autocomplete', d)
				.append(html)
				.appendTo(ul);
		};
		// remove accessibility span (for now)
		this.$wrapper.find(".ui-helper-hidden-accessible").remove();
	},
	set_custom_query: function(args) {
		var set_nulls = function(obj) {
			$.each(obj, function(key, value) {
				if(value!==undefined) {
					obj[key] = value || null;
				}
			});
			return obj;
		}
		if(this.get_query || this.df.get_query) {
			var get_query = this.get_query || this.df.get_query;
			if($.isPlainObject(get_query)) {
				$.extend(args, set_nulls(get_query));
			} else if(typeof(get_query)==="string") {
				args.query = get_query;
			} else {
				var q = (get_query)(this.frm && this.frm.doc, this.doctype, this.docname);

				if (typeof(q)==="string") {
					args.query = q;
				} else if($.isPlainObject(q)) {
					if(q.filters) {
						set_nulls(q.filters);
					}
					$.extend(args, q);
				}
			}
		}
	},
	validate: function(value, callback) {
		// validate the value just entered
		var me = this;

		if(this.df.options=="[Select]") {
			callback(value);
			return;
		}
		
		this.frm.script_manager.validate_link_and_fetch(this.df, this.docname, value, callback);
	},
});

wn.ui.form.ControlCode = wn.ui.form.ControlInput.extend({
	editor_name: "wn.editors.ACE",
	horizontal: false,
	make_input: function() {
		$(this.input_area).css({"min-height":"360px"});
		var me = this;
		this.editor = new (wn.provide(this.editor_name))({
			parent: this.input_area,
			change: function(value) {
				me.parse_validate_and_set_in_model(value);
			},
			field: this
		});
		this.has_input = true;
	},
	get_value: function() {
		return this.editor.get_value();
	},
	set_input: function(value) {
		this.editor.set_input(value);
		this.last_value = value;
	}
});

wn.ui.form.ControlTextEditor = wn.ui.form.ControlCode.extend({
	editor_name: "bsEditor",
	make_input: function() {
		this._super();
		this.editor.editor.keypress("ctrl+s meta+s", function() {
			me.frm.save_or_update();
		});
	},
});

wn.ui.form.ControlTable = wn.ui.form.Control.extend({
	make: function() {
		this._super();
		
		// add title if prev field is not column / section heading or html
<<<<<<< HEAD
		var prev_fieldtype = wn.model.get("DocField", 
			{parent: this.frm.doctype, idx: this.df.idx-1})[0].fieldtype;
					
		if(["Column Break", "Section Break", "HTML"].indexOf(prev_fieldtype)===-1) {
			$("<label>" + this.df.label + "<label>").appendTo(this.wrapper);	
=======
		if(["Column Break", "Section Break", "HTML"].indexOf(
				wn.model.get("DocField", {parent: this.frm.doctype, idx: this.df.idx-1}).fieldtype)===-1) {
			$("<label>" + wn._(this.df.label) + "<label>").appendTo(this.wrapper);	
>>>>>>> 7841a3da
		}
		
		this.grid = new wn.ui.form.Grid({
			frm: this.frm,
			df: this.df,
			perm: this.perm || this.frm.perm,
			parent: this.wrapper
		})
		if(this.frm)
			this.frm.grids[this.frm.grids.length] = this;

		// description
		if(this.df.description) {
			$('<p class="text-muted small">' + wn._(this.df.description) + '</p>')
				.appendTo(this.wrapper);
		}
		
		var me = this;
		this.$wrapper.on("refresh", function() {
			me.grid.refresh();
			return false;
		});
	}
})

wn.ui.form.fieldtype_icons = {
	"Date": "icon-calendar",
	"Time": "icon-time",
	"Datetime": "icon-time",
	"Code": "icon-code",
	"Select": "icon-flag"
};<|MERGE_RESOLUTION|>--- conflicted
+++ resolved
@@ -906,17 +906,11 @@
 		this._super();
 		
 		// add title if prev field is not column / section heading or html
-<<<<<<< HEAD
 		var prev_fieldtype = wn.model.get("DocField", 
 			{parent: this.frm.doctype, idx: this.df.idx-1})[0].fieldtype;
 					
 		if(["Column Break", "Section Break", "HTML"].indexOf(prev_fieldtype)===-1) {
 			$("<label>" + this.df.label + "<label>").appendTo(this.wrapper);	
-=======
-		if(["Column Break", "Section Break", "HTML"].indexOf(
-				wn.model.get("DocField", {parent: this.frm.doctype, idx: this.df.idx-1}).fieldtype)===-1) {
-			$("<label>" + wn._(this.df.label) + "<label>").appendTo(this.wrapper);	
->>>>>>> 7841a3da
 		}
 		
 		this.grid = new wn.ui.form.Grid({
