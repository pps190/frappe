#!/usr/bin/env python

# Copyright (c) 2013, Web Notes Technologies Pvt. Ltd.
# MIT License. See license.txt

from __future__ import unicode_literals
import sys

if __name__=="__main__":
	sys.path = [".", "lib", "app"] + sys.path

import webnotes

def main():
	def run(args):
		for fn, opts in args.items():
			if (opts or isinstance(opts, list)) and globals().get(fn):
				return globals().get(fn)(opts, args)
		
		webnotes.destroy()
	
	parsed_args = webnotes._dict(vars(setup_parser()))
	if parsed_args.get("site")=="all":
		for site in get_sites():
			args = parsed_args.copy()
			args["site"] = site
			run(args)
	else:
		run(parsed_args)
	
def get_sites():
	pass
	
def setup_parser():
	import argparse
	parser = argparse.ArgumentParser(description="Run webnotes utility functions")
	
	setup_install(parser)
	setup_utilities(parser)
	setup_translation(parser)
	setup_git(parser)
	
	# common
	parser.add_argument("-f", "--force", default=False, action="store_true",
		help="Force execution where applicable (look for [-f] in help)")
	parser.add_argument("--site", nargs="?", metavar="SITE-NAME or all",
		help="Run for a particular site")
		
	return parser.parse_args()
	
def setup_install(parser):
	parser.add_argument("--install", metavar="DB-NAME", nargs=1,
		help="Install a new app")
	parser.add_argument("--reinstall", default=False, action="store_true", 
		help="Install a fresh app in db_name specified in conf.py")
	parser.add_argument("--restore", metavar=("DB-NAME", "SQL-FILE"), nargs=2,
		help="Restore from an sql file")
	parser.add_argument("--install_fixtures", default=False, action="store_true", 
		help="(Re)Install install-fixtures from app/startup/install_fixtures")
	parser.add_argument("--make_demo", default=False, action="store_true",
		help="Install demo in demo_db_name specified in conf.py")
	parser.add_argument("--make_demo_fresh", default=False, action="store_true",
		help="(Re)Install demo in demo_db_name specified in conf.py")
		
def setup_utilities(parser):
	# update
	parser.add_argument("-u", "--update", nargs="*", metavar=("REMOTE", "BRANCH"),
		help="Perform git pull, run patches, sync schema and rebuild files/translations")
	parser.add_argument("--patch", nargs=1, metavar="PATCH-MODULE",
		help="Run a particular patch [-f]")
	parser.add_argument("-l", "--latest", default=False, action="store_true",
		help="Run patches, sync schema and rebuild files/translations")
	parser.add_argument("--sync_all", default=False, action="store_true",
		help="Reload all doctypes, pages, etc. using txt files [-f]")
	parser.add_argument("--reload_doc", nargs=3, 
		metavar=('"MODULE"', '"DOCTYPE"', '"DOCNAME"'))
	
	# build
	parser.add_argument("-b", "--build", default=False, action="store_true",
		help="Minify + concatenate JS and CSS files, build translations")
	parser.add_argument("-w", "--watch", default=False, action="store_true",
		help="Watch and concatenate JS and CSS files as and when they change")
	
	# misc
	parser.add_argument("--backup", default=False, action="store_true",
		help="Take backup of database in backup folder [--with_files]")
	parser.add_argument("--with_files", default=False, action="store_true",
		help="Also take backup of files")
	parser.add_argument("--docs", default=False, action="store_true",
		help="Build docs")
	parser.add_argument("--domain", nargs="*",
		help="Get or set domain in Website Settings")
	parser.add_argument("--make_conf", nargs="*", metavar=("DB-NAME", "DB-PASSWORD"),
		help="Create new conf.py file")
	
	# clear
	parser.add_argument("--clear_web", default=False, action="store_true",
		help="Clear website cache")
	parser.add_argument("--clear_cache", default=False, action="store_true",
		help="Clear cache, doctype cache and defaults")
	parser.add_argument("--reset_perms", default=False, action="store_true",
		help="Reset permissions for all doctypes")
	
	# scheduler
	parser.add_argument("--scheduler", "--run_scheduler", default=False, action="store_true",
		help="Trigger scheduler")
	parser.add_argument("--scheduler_event", "--run_scheduler_event", nargs=1, 
		metavar="all | daily | weekly | monthly",
		help="Run a scheduler event")
		
	# replace
	parser.add_argument("--replace", nargs=3, 
		metavar=("SEARCH-REGEX", "REPLACE-BY", "FILE-EXTN"),
		help="Multi-file search-replace [-f]")
		
	# import/export
	parser.add_argument("--export_doc", nargs=2, metavar=('"DOCTYPE"', '"DOCNAME"'))
	parser.add_argument("--export_doclist", nargs=3, metavar=("DOCTYPE", "NAME", "PATH"), 
		help="""Export doclist as json to the given path, use '-' as name for Singles.""")
	parser.add_argument("--export_csv", nargs=2, metavar=("DOCTYPE", "PATH"), 
		help="""Dump DocType as csv""")
	parser.add_argument("--import_doclist", nargs=1, metavar="PATH", 
		help="""Import (insert/update) doclist. If the argument is a directory, all files ending with .json are imported""")
		
def setup_git(parser):
	parser.add_argument("--pull", nargs="*", metavar=("REMOTE", "BRANCH"),
		help="Run git pull for both repositories")
	parser.add_argument("-p", "--push", nargs="*", metavar=("REMOTE", "BRANCH"),
		help="Run git push for both repositories")
	parser.add_argument("--status", default=False, action="store_true",
		help="Run git status for both repositories")
	parser.add_argument("--checkout", nargs=1, metavar="BRANCH",
		help="Run git checkout BRANCH for both repositories")
	parser.add_argument("--git", nargs="*", metavar="OPTIONS",
		help="Run git command for both repositories")
	
		
def setup_translation(parser):
	parser.add_argument("--build_message_files", default=False, action="store_true",
		help="Build message files for translation")
	parser.add_argument("--export_messages", nargs=2, metavar=("LANG-CODE", "FILENAME"),
		help="""Export all messages for a language to translation in a csv file. 
			Example, lib/wnf.py --export_messages hi hindi.csv""")
	parser.add_argument("--import_messages", nargs=2, metavar=("LANG-CODE", "FILENAME"),
		help="""Import messages for a language and make language files. 
			Example, lib/wnf.py --import_messages hi hindi.csv""")
	parser.add_argument("--google_translate", nargs=3, 
		metavar=("LANG-CODE", "INFILE", "OUTFILE"),
		help="Auto translate using Google Translate API")
	parser.add_argument("--translate", nargs=1, metavar="LANG-CODE",
		help="""Rebuild translation for the given langauge and 
			use Google Translate to tranlate untranslated messages. use "all" """)

# methods

# install
def _install(opts, args):
	from webnotes.install_lib.install import Installer
	inst = Installer('root', db_name=opts[0], site=args.site)
	inst.install(*opts, verbose=1, force=args.force)
	
def install(opts, args):
	_install(opts, args)

# install
def reinstall(opts, args):
	webnotes.init(site=args.site)
	_install([webnotes.conf.db_name], args)

def restore(opts, args):
	_install(opts, args)
	
def install_fixtures(opts, args):
	webnotes.init(site=args.site)
	from webnotes.install_lib.install import install_fixtures
	install_fixtures()
	
def make_demo(opts, args):
	import utilities.demo.make_demo
	webnotes.init(site=args.site)
	utilities.demo.make_demo.make()
	
def make_demo_fresh(opts, args):
	import utilities.demo.make_demo
	webnotes.init(site=args.site)
	utilities.demo.make_demo.make(reset=True)
	
# utilities
def update(opts, args):
	pull(opts, args)
	reload(webnotes)
	latest(opts, args)
	
def latest(opts, args):
	import webnotes.modules.patch_handler
	import webnotes.model.sync
	
	webnotes.connect(site=args.site)
	
	# run patches
	webnotes.modules.patch_handler.log_list = []
	webnotes.modules.patch_handler.run_all()
	print "\n".join(webnotes.modules.patch_handler.log_list)
	
	# sync
	webnotes.model.sync.sync_all()
	
	# build
	build(opts, args)
	
def sync_all(opts, args):
	import webnotes.model.sync
	webnotes.connect(site=args.site)
	webnotes.model.sync.sync_all(force=args.force)
	
def patch(opts, args):
	import webnotes.modules.patch_handler
	webnotes.connect(site=args.site)
	webnotes.modules.patch_handler.log_list = []
	webnotes.modules.patch_handler.run_single(opts[0], force=args.force)
	print "\n".join(webnotes.modules.patch_handler.log_list)

def reload_doc(opts, args):
	webnotes.connect(site=args.site)
	webnotes.reload_doc(opts[0], opts[1], opts[2], force=args.force)
	
def build(opts, args):
	import webnotes.build
	webnotes.build.bundle(False)
	
def watch(opts, args):
	import webnotes.build
	webnotes.build.watch(True)
	
def backup(opts, args):
	from webnotes.utils.backups import scheduled_backup
	webnotes.connect(site=args.site)
	scheduled_backup(ignore_files=not args.with_files)
	
def docs(opts, args):
	from core.doctype.documentation_tool.documentation_tool import write_static
	write_static()
	
def domain(opts, args):
	webnotes.connect(site=args.site)
	if opts:
		webnotes.conn.set_value("Website Settings", None, "subdomain", opts[0])
		webnotes.conn.commit()
	else:
		print webnotes.conn.get_value("Website Settings", None, "subdomain")
		
def make_conf(opts, args):
	from webnotes.install_lib.install import make_conf
	make_conf(*opts, site=args.site)

# git
def git(opts, args=None):
	cmd = opts
	if isinstance(opts, (list, tuple)):
		cmd = " ".join(opts)
	import os
	os.system("cd lib && git %s" % cmd)
	os.system("cd app && git %s" % cmd)
	
def pull(opts, args=None):
	if not opts:
		webnotes.init(site=args.site)
		opts = ("origin", webnotes.conf.branch or "master")
	git(("pull", opts[0], opts[1]))

def push(opts, args=None):
	if not opts:
		webnotes.init(site=args.site)
		opts = ("origin", webnotes.conf.branch or "master")
	git(("push", opts[0], opts[1]))
	
def status(opts, args=None):
	git("status")
	
def checkout(opts, args=None):
	git(("checkout", opts[0]))

def replace_code(start, txt1, txt2, extn, search=None, force=False):
	"""replace all txt1 by txt2 in files with extension (extn)"""
	import webnotes.utils
	import os, re
	esc = webnotes.utils.make_esc('[]')
	if not search: search = esc(txt1)
	for wt in os.walk(start, followlinks=1):
		for fn in wt[2]:
			if fn.split('.')[-1]==extn:
				fpath = os.path.join(wt[0], fn)
				with open(fpath, 'r') as f:
					content = f.read()
			
				if re.search(search, content):
					res = search_replace_with_prompt(fpath, txt1, txt2, force)
					if res == 'skip':
						return 'skip'


def search_replace_with_prompt(fpath, txt1, txt2, force=False):
	""" Search and replace all txt1 by txt2 in the file with confirmation"""
	from termcolor import colored
	with open(fpath, 'r') as f:
		content = f.readlines()

	tmp = []
	for c in content:
		if c.find(txt1) != -1:
			print fpath
			print  colored(txt1, 'red').join(c[:-1].split(txt1))
			a = ''
			if force:
				c = c.replace(txt1, txt2)
			else:
				while a.lower() not in ['y', 'n', 'skip']:
					a = raw_input('Do you want to Change [y/n/skip]?')
				if a.lower() == 'y':
					c = c.replace(txt1, txt2)
				elif a.lower() == 'skip':
					return 'skip'
		tmp.append(c)

	with open(fpath, 'w') as f:
		f.write(''.join(tmp))
	print colored('Updated', 'green')
	
<<<<<<< HEAD
if __name__=="__main__":
	main()
=======
def pull(remote, branch, build=False):
	os.system('cd lib && git pull %s %s' % (remote, branch))
	os.system('cd app && git pull %s %s' % (remote, branch))
	if build: rebuild()
	
def rebuild():
	# build js / css
	from webnotes import build
	build.bundle(False)		
	
def apply_latest_patches():
	import webnotes.modules.patch_handler
	webnotes.modules.patch_handler.run_all()
	print '\n'.join(webnotes.modules.patch_handler.log_list)
	
def sync_all(force=0):
	import webnotes.model.sync
	webnotes.model.sync.sync_all(force)

def update_erpnext(remote='origin', branch='master'):
	pull(remote, branch)
	from webnotes.utils import execute_in_shell
	execute_in_shell("lib/wnf.py --patch_sync_build", verbose=1)
	
def patch_sync_build():
	patch_sync()
	rebuild()
	
def patch_sync():
	apply_latest_patches()
	
	import webnotes.modules.patch_handler
	for l in webnotes.modules.patch_handler.log_list:
		if "failed: STOPPED" in l:
			return
	
	sync_all()
	
	clear_cache()
	
def clear_cache():
	import webnotes.sessions
	webnotes.sessions.clear_cache()
	
def append_future_import():
	"""appends from __future__ import unicode_literals to py files if necessary"""
	import os
	import conf
	conf_path = os.path.abspath(conf.__file__)
	if conf_path.endswith("pyc"):
		conf_path = conf_path[:-1]
	
	base_path = os.path.dirname(conf_path)
	
	for path, folders, files in os.walk(base_path):
		for f in files:
			if f.endswith('.py'):
				file_path = os.path.join(path, f)
				with open(file_path, 'r') as pyfile:
					content = pyfile.read()
				future_import = 'from __future__ import unicode_literals'

				if future_import in content: continue

				content = content.split('\n')
				idx = -1
				for c in content:
					idx += 1
					if c and not c.startswith('#'):
						break
				content.insert(idx, future_import)
				content = "\n".join(content)
				with open(file_path, 'w') as pyfile:
					pyfile.write(content)

def setup_options():
	from optparse import OptionParser
	parser = OptionParser()

	# install
	parser.add_option('--install', nargs=2, metavar = "NEW_DB_NAME SOURCE_PATH",
						help="install db")

	parser.add_option('--install_fresh', nargs=1, metavar = "NEW_DB_NAME",
						help="install fresh db")

	parser.add_option('--reinstall', default=False, action="store_true",
						help="install fresh db in db_name specified in conf.py")

	parser.add_option('--make_demo', default=False, action="store_true",
						help="install in database 'demo'")

	parser.add_option('--make_demo_fresh', default=False, action="store_true",
						help="install in database 'demo'")

	# update
	parser.add_option("-u", "--update", 
		help="Pull, run latest patches and sync all",
		default=False, action="store_true", metavar="ORIGIN BRANCH")

	parser.add_option("--backup", help="Takes backup of database in backup folder",
		default=False, action="store_true")

	# build
	parser.add_option("-b", "--build", default=False, action="store_true",
						help="minify + concat js files")
	parser.add_option("-w", "--watch", default=False, action="store_true",
						help="watch and minify + concat js files, if necessary")
	parser.add_option("--no_cms", default=False, action="store_true",
						help="do not build wn-web.js and wn-css.js")

	parser.add_option("--docs", default=False, action="store_true",
						help="Build docs")


	parser.add_option("-d", "--db",
						dest="db_name",
						help="Apply the patches on given db")
	parser.add_option("--password",
						help="Password for given db", nargs=1)
	parser.add_option("--root_password",
						help="Password for mysql root user", nargs=1)
						
	parser.add_option("--clear_web", default=False, action="store_true",
						help="clear web cache")
	parser.add_option("--clear_cache", default=False, action="store_true",
						help="clear cache")
	parser.add_option("--clear_defaults", default=False, action="store_true",
						help="clear cache of defaults")

	parser.add_option("--domain", metavar="DOMAIN",
						help="store domain in Website Settings", nargs=1)

	# git
	parser.add_option("--status", default=False, action="store_true",
						help="git status")
	parser.add_option("--git", nargs=1, default=False, 
						metavar = "git options",
						help="run git with options in both repos")
	parser.add_option("--pull", nargs=2, default=False,
						metavar = "remote branch",
						help="git pull (both repos)")

	parser.add_option("-c", "--commit", nargs=1, default=False, 
						metavar = "commit both repos",
						help="git commit -a -m [comment]")
	parser.add_option("-p", "--push", default=False, 
						action="store_true",
						metavar = "remote branch",
						help="git push (both repos) [remote] [branch]")
	parser.add_option("--checkout", nargs=1, default=False, 
						metavar = "branch",
						help="git checkout [branch]")						
						
	parser.add_option("-l", "--latest",
						action="store_true", dest="run_latest", default=False,
						help="Apply the latest patches")

	# patch
	parser.add_option("--patch", nargs=1, dest="patch_list",
		metavar='patch_module',
		action="append",
		help="Apply patch")
	parser.add_option("-f", "--force",
						action="store_true", dest="force", default=False,
						help="Force Apply all patches specified using option -p or --patch")
	parser.add_option('--reload_doc', nargs=3, metavar = "module doctype docname",
						help="reload doc")
	parser.add_option('--export_doc', nargs=2, metavar = "doctype docname",
						help="export doc")

	
	# diff
	parser.add_option('--diff_ref_file', nargs=0, \
						help="Get missing database records and mismatch properties, with file as reference")
	parser.add_option('--diff_ref_db', nargs=0, \
						help="Get missing .txt files and mismatch properties, with database as reference")

	# scheduler
	parser.add_option('--run_scheduler', default=False, action="store_true",
						help="Trigger scheduler")
	parser.add_option('--run_scheduler_event', nargs=1, metavar="[all|daily|weekly|monthly]",
						help="Run scheduler event")

	# misc
	parser.add_option("--replace", nargs=3, default=False, 
						metavar = "search replace_by extension",
						help="file search-replace")
	
	parser.add_option("--sync_all", help="Synchronize all DocTypes using txt files",
			nargs=0)
	
	parser.add_option("--sync", help="Synchronize given DocType using txt file",
			nargs=2, metavar="module doctype (use their folder names)")
			
	parser.add_option("--patch_sync_build", action="store_true", default=False,
		help="run latest patches, sync all and rebuild js css")

	parser.add_option("--patch_sync", action="store_true", default=False,
		help="run latest patches, sync all")
			
	parser.add_option("--cleanup_data", help="Cleanup test data", default=False, 	
			action="store_true")

	parser.add_option("--append_future_import", default=False, action="store_true", 
			help="append from __future__ import unicode literals to py files")
			
	parser.add_option("--build_message_files", default=False, action="store_true",
		help="Build message files for translation")
		
	parser.add_option('--export_messages', nargs=2, metavar="LANG FILENAME", 
		help="""Export all messages for a language to translation in a csv file. 
		Example, lib/wnf.py --export_messages hi hindi.csv""")

	parser.add_option('--import_messages', nargs=2, metavar="LANG FILENAME", 
		help="""Import messages for a language and make language files. 
		Example, lib/wnf.py --import_messages hi hindi.csv""")

	parser.add_option('--google_translate', nargs=3, metavar="LANG INFILE OUTFILE", 
		help="""Auto translate using Google Translate API""")

	parser.add_option('--translate', nargs=1, metavar="LANG", 
		help="""Rebuild translation for the given langauge and 
		use Google Translate to tranlate untranslated messages. use "all" """)
		
	parser.add_option("--reset_perms", default=False, action="store_true",
		help="Reset permissions for all doctypes.")

	parser.add_option("--make_conf", default=False, action="store_true",
		help="Create new conf.py file")

	# bean helpers
	parser.add_option('--export_doclist', nargs=3, metavar="DOCTYPE NAME PATH", 
		help="""Export doclist as json to the given path, use '-' as name for Singles.""")

	parser.add_option('--export_csv', nargs=2, metavar="DOCTYPE PATH", 
		help="""Dump DocType as csv.""")

	parser.add_option('--import_doclist', nargs=1, metavar="PATH", 
		help="""Import (insert/update) doclist. If the argument is a directory, all files ending with .json are imported""")
	

	return parser.parse_args()
	
def run():
	sys.path.append('.')
	sys.path.append('lib')
	sys.path.append('app')

	(options, args) = setup_options()
	
	# build
	if options.build:
		from webnotes import build
		if options.no_cms:
			cms_make = False
		else:
			cms_make = True
		build.bundle(False, cms_make)
		return
		
	elif options.watch:
		from webnotes import build
		build.watch(True)
		return

	# code replace
	elif options.replace:
		print options.replace
		replace_code('.', options.replace[0], options.replace[1], options.replace[2], force=options.force)
		return
	
	# git
	elif options.status:
		os.chdir('lib')
		os.system('git status')
		os.chdir('../app')
		os.system('git status')
		return

	elif options.git:
		os.chdir('lib')
		os.system('git %s' % options.git)
		os.chdir('../app')
		os.system('git %s' % options.git)
		return
		
	import webnotes
	try:
		import conf
	except ImportError, e:
		conf = webnotes._dict({})
		
	from webnotes.db import Database
	import webnotes.modules.patch_handler
	webnotes.print_messages = True
	
	# connect
	if options.db_name is not None:
		if options.password:
			webnotes.connect(options.db_name, options.password)
		else:
			webnotes.connect(options.db_name)
	elif not any([options.install, options.pull, options.install_fresh, options.reinstall, options.make_conf]):
		webnotes.connect(conf.db_name)

	if options.pull:
		pull(options.pull[0], options.pull[1], build=True)

	elif options.commit:
		os.chdir('lib')
		os.system('git commit -a -m "%s"' % (options.commit))
		os.chdir('../app')
		os.system('git commit -a -m "%s"' % (options.commit))

	elif options.push:
		if not args:
			args = ["origin", conf.branch]
		
		os.chdir('lib')
		os.system('git push %s %s' % (args[0], args[1]))
		os.chdir('../app')
		os.system('git push %s %s' % (args[0], args[1]))
				
	elif options.checkout:
		os.chdir('lib')
		os.system('git checkout %s' % options.checkout)
		os.chdir('../app')
		os.system('git checkout %s' % options.checkout)
			
	# patch
	elif options.patch_list:
		# clear log
		webnotes.modules.patch_handler.log_list = []
		
		# run individual patches
		for patch in options.patch_list:
			webnotes.modules.patch_handler.run_single(\
				patchmodule = patch, force = options.force)
		
		print '\n'.join(webnotes.modules.patch_handler.log_list)
	
		# reload
	elif options.reload_doc:
		webnotes.modules.patch_handler.reload_doc(\
			{"module":options.reload_doc[0], "dt":options.reload_doc[1], "dn":options.reload_doc[2]})		
		print '\n'.join(webnotes.modules.patch_handler.log_list)

	elif options.export_doc:
		from webnotes.modules import export_doc
		export_doc(options.export_doc[0], options.export_doc[1])

	# run all pending
	elif options.run_latest:
		apply_latest_patches()
	
	elif options.install:
		from webnotes.install_lib.install import Installer
		inst = Installer('root', options.root_password)
		inst.import_from_db(options.install[0], source_path=options.install[1],
			verbose = 1)

	elif options.install_fresh:
		from webnotes.install_lib.install import Installer
		inst = Installer('root', options.root_password)
		inst.import_from_db(options.install_fresh, verbose = 1)

	elif options.reinstall:
		from webnotes.install_lib.install import Installer
		inst = Installer('root', options.root_password)
		import conf
		inst.import_from_db(conf.db_name, verbose = 1)

	elif options.make_demo:
		import utilities.demo.make_demo
		utilities.demo.make_demo.make()

	elif options.make_demo_fresh:
		import utilities.demo.make_demo
		utilities.demo.make_demo.make(reset=True)

	elif options.diff_ref_file is not None:
		import webnotes.modules.diff
		webnotes.modules.diff.diff_ref_file()

	elif options.diff_ref_db is not None:
		import webnotes.modules.diff
		webnotes.modules.diff.diff_ref_db()
	
	elif options.run_scheduler:
		import webnotes.utils.scheduler
		print webnotes.utils.scheduler.execute()
	
	elif options.run_scheduler_event is not None:
		import webnotes.utils.scheduler
		print webnotes.utils.scheduler.trigger('execute_' + options.run_scheduler_event)
		
	elif options.sync_all is not None:
		sync_all(options.force or 0)

	elif options.sync is not None:
		webnotes.reload_doc(options.sync[0], "doctype", options.sync[1])
	
	elif options.update:
		if not args:
			args = ["origin", conf.branch]
			
		update_erpnext(args[0], args[1])
		
	elif options.patch_sync_build:
		patch_sync_build()
	
	elif options.patch_sync:
		patch_sync()

	elif options.cleanup_data:
		from utilities import cleanup_data
		cleanup_data.run()
		
	elif options.domain:
		webnotes.conn.set_value('Website Settings', None, 'subdomain', options.domain)
		webnotes.conn.commit()
		print "Domain set to", options.domain
		
	elif options.clear_web:
		# build wn-web.js and wn-web.css
		from website.doctype.website_settings.make_web_include_files import make
		make()
	
		import webnotes.webutils
		webnotes.webutils.clear_cache()
		
	elif options.clear_cache:
		clear_cache()
		
	elif options.clear_defaults:
		import webnotes.defaults
		webnotes.defaults.clear_cache()
		webnotes.clear_cache()
		
	elif options.append_future_import:
		append_future_import()

	elif options.backup:
		from webnotes.utils.backups import scheduled_backup
		scheduled_backup(ignore_files = True)
		
	# print messages
	if webnotes.message_log:
		print '\n'.join(webnotes.message_log)
		
	elif options.build_message_files:
		import webnotes.translate
		webnotes.translate.build_message_files()
		
	elif options.export_messages:
		import webnotes.translate
		webnotes.translate.export_messages(*options.export_messages)

	elif options.import_messages:
		import webnotes.translate
		webnotes.translate.import_messages(*options.import_messages)
	
	elif options.google_translate:
		from webnotes.translate import google_translate
		google_translate(*options.google_translate)
	
	elif options.translate:
		from webnotes.translate import translate
		translate(options.translate)
		
	elif options.docs:
		from core.doctype.documentation_tool.documentation_tool import write_static
		write_static()

	elif options.export_doclist:
		from core.page.data_import_tool.data_import_tool import export_json
		export_json(*list(options.export_doclist))
	
	elif options.export_csv:
		from core.page.data_import_tool.data_import_tool import export_csv
		export_csv(*options.export_csv)
	
	elif options.import_doclist:
		import json
		if os.path.isdir(options.import_doclist):
			docs = [os.path.join(options.import_doclist, f) \
				for f in os.listdir(options.import_doclist)]
		else:
			docs = [options.import_doclist]
				
		for f in docs:
			if f.endswith(".json"):
				with open(f, "r") as infile:
					b = webnotes.bean(json.loads(infile.read())).insert_or_update()
					print "Imported: " + b.doc.doctype + " / " + b.doc.name
					webnotes.conn.commit()
			if f.endswith(".csv"):
				from core.page.data_import_tool.data_import_tool import import_file_by_path
				import_file_by_path(f, ignore_links=True)
				webnotes.conn.commit()

	elif options.reset_perms:
		for d in webnotes.conn.sql_list("""select name from `tabDocType`
			where ifnull(istable, 0)=0 and ifnull(custom, 0)=0"""):
				try:
					webnotes.clear_cache(doctype=d)
					webnotes.reset_perms(d)
				except:
					pass
					
	elif options.make_conf:
		if os.path.exists("conf.py"):
			os.system("mv conf.py conf.py.bak")
		
		with open("lib/conf/conf.py", "r") as confsrc:
			confstr = confsrc.read()
	
		db_name = raw_input("Database Name: ")
		if not db_name:
			print "Database Name Required"
			return
			
		db_password = raw_input("Database Password: ")
		if not db_password:
			print "Database Name Required"
			return
	
		with open("conf.py", "w") as conftar:
			conftar.write(confstr % {"db_name": db_name, "db_password": db_password })
			
		

if __name__=='__main__':
	run()
>>>>>>> ef6f1aaf
<|MERGE_RESOLUTION|>--- conflicted
+++ resolved
@@ -326,543 +326,5 @@
 		f.write(''.join(tmp))
 	print colored('Updated', 'green')
 	
-<<<<<<< HEAD
 if __name__=="__main__":
-	main()
-=======
-def pull(remote, branch, build=False):
-	os.system('cd lib && git pull %s %s' % (remote, branch))
-	os.system('cd app && git pull %s %s' % (remote, branch))
-	if build: rebuild()
-	
-def rebuild():
-	# build js / css
-	from webnotes import build
-	build.bundle(False)		
-	
-def apply_latest_patches():
-	import webnotes.modules.patch_handler
-	webnotes.modules.patch_handler.run_all()
-	print '\n'.join(webnotes.modules.patch_handler.log_list)
-	
-def sync_all(force=0):
-	import webnotes.model.sync
-	webnotes.model.sync.sync_all(force)
-
-def update_erpnext(remote='origin', branch='master'):
-	pull(remote, branch)
-	from webnotes.utils import execute_in_shell
-	execute_in_shell("lib/wnf.py --patch_sync_build", verbose=1)
-	
-def patch_sync_build():
-	patch_sync()
-	rebuild()
-	
-def patch_sync():
-	apply_latest_patches()
-	
-	import webnotes.modules.patch_handler
-	for l in webnotes.modules.patch_handler.log_list:
-		if "failed: STOPPED" in l:
-			return
-	
-	sync_all()
-	
-	clear_cache()
-	
-def clear_cache():
-	import webnotes.sessions
-	webnotes.sessions.clear_cache()
-	
-def append_future_import():
-	"""appends from __future__ import unicode_literals to py files if necessary"""
-	import os
-	import conf
-	conf_path = os.path.abspath(conf.__file__)
-	if conf_path.endswith("pyc"):
-		conf_path = conf_path[:-1]
-	
-	base_path = os.path.dirname(conf_path)
-	
-	for path, folders, files in os.walk(base_path):
-		for f in files:
-			if f.endswith('.py'):
-				file_path = os.path.join(path, f)
-				with open(file_path, 'r') as pyfile:
-					content = pyfile.read()
-				future_import = 'from __future__ import unicode_literals'
-
-				if future_import in content: continue
-
-				content = content.split('\n')
-				idx = -1
-				for c in content:
-					idx += 1
-					if c and not c.startswith('#'):
-						break
-				content.insert(idx, future_import)
-				content = "\n".join(content)
-				with open(file_path, 'w') as pyfile:
-					pyfile.write(content)
-
-def setup_options():
-	from optparse import OptionParser
-	parser = OptionParser()
-
-	# install
-	parser.add_option('--install', nargs=2, metavar = "NEW_DB_NAME SOURCE_PATH",
-						help="install db")
-
-	parser.add_option('--install_fresh', nargs=1, metavar = "NEW_DB_NAME",
-						help="install fresh db")
-
-	parser.add_option('--reinstall', default=False, action="store_true",
-						help="install fresh db in db_name specified in conf.py")
-
-	parser.add_option('--make_demo', default=False, action="store_true",
-						help="install in database 'demo'")
-
-	parser.add_option('--make_demo_fresh', default=False, action="store_true",
-						help="install in database 'demo'")
-
-	# update
-	parser.add_option("-u", "--update", 
-		help="Pull, run latest patches and sync all",
-		default=False, action="store_true", metavar="ORIGIN BRANCH")
-
-	parser.add_option("--backup", help="Takes backup of database in backup folder",
-		default=False, action="store_true")
-
-	# build
-	parser.add_option("-b", "--build", default=False, action="store_true",
-						help="minify + concat js files")
-	parser.add_option("-w", "--watch", default=False, action="store_true",
-						help="watch and minify + concat js files, if necessary")
-	parser.add_option("--no_cms", default=False, action="store_true",
-						help="do not build wn-web.js and wn-css.js")
-
-	parser.add_option("--docs", default=False, action="store_true",
-						help="Build docs")
-
-
-	parser.add_option("-d", "--db",
-						dest="db_name",
-						help="Apply the patches on given db")
-	parser.add_option("--password",
-						help="Password for given db", nargs=1)
-	parser.add_option("--root_password",
-						help="Password for mysql root user", nargs=1)
-						
-	parser.add_option("--clear_web", default=False, action="store_true",
-						help="clear web cache")
-	parser.add_option("--clear_cache", default=False, action="store_true",
-						help="clear cache")
-	parser.add_option("--clear_defaults", default=False, action="store_true",
-						help="clear cache of defaults")
-
-	parser.add_option("--domain", metavar="DOMAIN",
-						help="store domain in Website Settings", nargs=1)
-
-	# git
-	parser.add_option("--status", default=False, action="store_true",
-						help="git status")
-	parser.add_option("--git", nargs=1, default=False, 
-						metavar = "git options",
-						help="run git with options in both repos")
-	parser.add_option("--pull", nargs=2, default=False,
-						metavar = "remote branch",
-						help="git pull (both repos)")
-
-	parser.add_option("-c", "--commit", nargs=1, default=False, 
-						metavar = "commit both repos",
-						help="git commit -a -m [comment]")
-	parser.add_option("-p", "--push", default=False, 
-						action="store_true",
-						metavar = "remote branch",
-						help="git push (both repos) [remote] [branch]")
-	parser.add_option("--checkout", nargs=1, default=False, 
-						metavar = "branch",
-						help="git checkout [branch]")						
-						
-	parser.add_option("-l", "--latest",
-						action="store_true", dest="run_latest", default=False,
-						help="Apply the latest patches")
-
-	# patch
-	parser.add_option("--patch", nargs=1, dest="patch_list",
-		metavar='patch_module',
-		action="append",
-		help="Apply patch")
-	parser.add_option("-f", "--force",
-						action="store_true", dest="force", default=False,
-						help="Force Apply all patches specified using option -p or --patch")
-	parser.add_option('--reload_doc', nargs=3, metavar = "module doctype docname",
-						help="reload doc")
-	parser.add_option('--export_doc', nargs=2, metavar = "doctype docname",
-						help="export doc")
-
-	
-	# diff
-	parser.add_option('--diff_ref_file', nargs=0, \
-						help="Get missing database records and mismatch properties, with file as reference")
-	parser.add_option('--diff_ref_db', nargs=0, \
-						help="Get missing .txt files and mismatch properties, with database as reference")
-
-	# scheduler
-	parser.add_option('--run_scheduler', default=False, action="store_true",
-						help="Trigger scheduler")
-	parser.add_option('--run_scheduler_event', nargs=1, metavar="[all|daily|weekly|monthly]",
-						help="Run scheduler event")
-
-	# misc
-	parser.add_option("--replace", nargs=3, default=False, 
-						metavar = "search replace_by extension",
-						help="file search-replace")
-	
-	parser.add_option("--sync_all", help="Synchronize all DocTypes using txt files",
-			nargs=0)
-	
-	parser.add_option("--sync", help="Synchronize given DocType using txt file",
-			nargs=2, metavar="module doctype (use their folder names)")
-			
-	parser.add_option("--patch_sync_build", action="store_true", default=False,
-		help="run latest patches, sync all and rebuild js css")
-
-	parser.add_option("--patch_sync", action="store_true", default=False,
-		help="run latest patches, sync all")
-			
-	parser.add_option("--cleanup_data", help="Cleanup test data", default=False, 	
-			action="store_true")
-
-	parser.add_option("--append_future_import", default=False, action="store_true", 
-			help="append from __future__ import unicode literals to py files")
-			
-	parser.add_option("--build_message_files", default=False, action="store_true",
-		help="Build message files for translation")
-		
-	parser.add_option('--export_messages', nargs=2, metavar="LANG FILENAME", 
-		help="""Export all messages for a language to translation in a csv file. 
-		Example, lib/wnf.py --export_messages hi hindi.csv""")
-
-	parser.add_option('--import_messages', nargs=2, metavar="LANG FILENAME", 
-		help="""Import messages for a language and make language files. 
-		Example, lib/wnf.py --import_messages hi hindi.csv""")
-
-	parser.add_option('--google_translate', nargs=3, metavar="LANG INFILE OUTFILE", 
-		help="""Auto translate using Google Translate API""")
-
-	parser.add_option('--translate', nargs=1, metavar="LANG", 
-		help="""Rebuild translation for the given langauge and 
-		use Google Translate to tranlate untranslated messages. use "all" """)
-		
-	parser.add_option("--reset_perms", default=False, action="store_true",
-		help="Reset permissions for all doctypes.")
-
-	parser.add_option("--make_conf", default=False, action="store_true",
-		help="Create new conf.py file")
-
-	# bean helpers
-	parser.add_option('--export_doclist', nargs=3, metavar="DOCTYPE NAME PATH", 
-		help="""Export doclist as json to the given path, use '-' as name for Singles.""")
-
-	parser.add_option('--export_csv', nargs=2, metavar="DOCTYPE PATH", 
-		help="""Dump DocType as csv.""")
-
-	parser.add_option('--import_doclist', nargs=1, metavar="PATH", 
-		help="""Import (insert/update) doclist. If the argument is a directory, all files ending with .json are imported""")
-	
-
-	return parser.parse_args()
-	
-def run():
-	sys.path.append('.')
-	sys.path.append('lib')
-	sys.path.append('app')
-
-	(options, args) = setup_options()
-	
-	# build
-	if options.build:
-		from webnotes import build
-		if options.no_cms:
-			cms_make = False
-		else:
-			cms_make = True
-		build.bundle(False, cms_make)
-		return
-		
-	elif options.watch:
-		from webnotes import build
-		build.watch(True)
-		return
-
-	# code replace
-	elif options.replace:
-		print options.replace
-		replace_code('.', options.replace[0], options.replace[1], options.replace[2], force=options.force)
-		return
-	
-	# git
-	elif options.status:
-		os.chdir('lib')
-		os.system('git status')
-		os.chdir('../app')
-		os.system('git status')
-		return
-
-	elif options.git:
-		os.chdir('lib')
-		os.system('git %s' % options.git)
-		os.chdir('../app')
-		os.system('git %s' % options.git)
-		return
-		
-	import webnotes
-	try:
-		import conf
-	except ImportError, e:
-		conf = webnotes._dict({})
-		
-	from webnotes.db import Database
-	import webnotes.modules.patch_handler
-	webnotes.print_messages = True
-	
-	# connect
-	if options.db_name is not None:
-		if options.password:
-			webnotes.connect(options.db_name, options.password)
-		else:
-			webnotes.connect(options.db_name)
-	elif not any([options.install, options.pull, options.install_fresh, options.reinstall, options.make_conf]):
-		webnotes.connect(conf.db_name)
-
-	if options.pull:
-		pull(options.pull[0], options.pull[1], build=True)
-
-	elif options.commit:
-		os.chdir('lib')
-		os.system('git commit -a -m "%s"' % (options.commit))
-		os.chdir('../app')
-		os.system('git commit -a -m "%s"' % (options.commit))
-
-	elif options.push:
-		if not args:
-			args = ["origin", conf.branch]
-		
-		os.chdir('lib')
-		os.system('git push %s %s' % (args[0], args[1]))
-		os.chdir('../app')
-		os.system('git push %s %s' % (args[0], args[1]))
-				
-	elif options.checkout:
-		os.chdir('lib')
-		os.system('git checkout %s' % options.checkout)
-		os.chdir('../app')
-		os.system('git checkout %s' % options.checkout)
-			
-	# patch
-	elif options.patch_list:
-		# clear log
-		webnotes.modules.patch_handler.log_list = []
-		
-		# run individual patches
-		for patch in options.patch_list:
-			webnotes.modules.patch_handler.run_single(\
-				patchmodule = patch, force = options.force)
-		
-		print '\n'.join(webnotes.modules.patch_handler.log_list)
-	
-		# reload
-	elif options.reload_doc:
-		webnotes.modules.patch_handler.reload_doc(\
-			{"module":options.reload_doc[0], "dt":options.reload_doc[1], "dn":options.reload_doc[2]})		
-		print '\n'.join(webnotes.modules.patch_handler.log_list)
-
-	elif options.export_doc:
-		from webnotes.modules import export_doc
-		export_doc(options.export_doc[0], options.export_doc[1])
-
-	# run all pending
-	elif options.run_latest:
-		apply_latest_patches()
-	
-	elif options.install:
-		from webnotes.install_lib.install import Installer
-		inst = Installer('root', options.root_password)
-		inst.import_from_db(options.install[0], source_path=options.install[1],
-			verbose = 1)
-
-	elif options.install_fresh:
-		from webnotes.install_lib.install import Installer
-		inst = Installer('root', options.root_password)
-		inst.import_from_db(options.install_fresh, verbose = 1)
-
-	elif options.reinstall:
-		from webnotes.install_lib.install import Installer
-		inst = Installer('root', options.root_password)
-		import conf
-		inst.import_from_db(conf.db_name, verbose = 1)
-
-	elif options.make_demo:
-		import utilities.demo.make_demo
-		utilities.demo.make_demo.make()
-
-	elif options.make_demo_fresh:
-		import utilities.demo.make_demo
-		utilities.demo.make_demo.make(reset=True)
-
-	elif options.diff_ref_file is not None:
-		import webnotes.modules.diff
-		webnotes.modules.diff.diff_ref_file()
-
-	elif options.diff_ref_db is not None:
-		import webnotes.modules.diff
-		webnotes.modules.diff.diff_ref_db()
-	
-	elif options.run_scheduler:
-		import webnotes.utils.scheduler
-		print webnotes.utils.scheduler.execute()
-	
-	elif options.run_scheduler_event is not None:
-		import webnotes.utils.scheduler
-		print webnotes.utils.scheduler.trigger('execute_' + options.run_scheduler_event)
-		
-	elif options.sync_all is not None:
-		sync_all(options.force or 0)
-
-	elif options.sync is not None:
-		webnotes.reload_doc(options.sync[0], "doctype", options.sync[1])
-	
-	elif options.update:
-		if not args:
-			args = ["origin", conf.branch]
-			
-		update_erpnext(args[0], args[1])
-		
-	elif options.patch_sync_build:
-		patch_sync_build()
-	
-	elif options.patch_sync:
-		patch_sync()
-
-	elif options.cleanup_data:
-		from utilities import cleanup_data
-		cleanup_data.run()
-		
-	elif options.domain:
-		webnotes.conn.set_value('Website Settings', None, 'subdomain', options.domain)
-		webnotes.conn.commit()
-		print "Domain set to", options.domain
-		
-	elif options.clear_web:
-		# build wn-web.js and wn-web.css
-		from website.doctype.website_settings.make_web_include_files import make
-		make()
-	
-		import webnotes.webutils
-		webnotes.webutils.clear_cache()
-		
-	elif options.clear_cache:
-		clear_cache()
-		
-	elif options.clear_defaults:
-		import webnotes.defaults
-		webnotes.defaults.clear_cache()
-		webnotes.clear_cache()
-		
-	elif options.append_future_import:
-		append_future_import()
-
-	elif options.backup:
-		from webnotes.utils.backups import scheduled_backup
-		scheduled_backup(ignore_files = True)
-		
-	# print messages
-	if webnotes.message_log:
-		print '\n'.join(webnotes.message_log)
-		
-	elif options.build_message_files:
-		import webnotes.translate
-		webnotes.translate.build_message_files()
-		
-	elif options.export_messages:
-		import webnotes.translate
-		webnotes.translate.export_messages(*options.export_messages)
-
-	elif options.import_messages:
-		import webnotes.translate
-		webnotes.translate.import_messages(*options.import_messages)
-	
-	elif options.google_translate:
-		from webnotes.translate import google_translate
-		google_translate(*options.google_translate)
-	
-	elif options.translate:
-		from webnotes.translate import translate
-		translate(options.translate)
-		
-	elif options.docs:
-		from core.doctype.documentation_tool.documentation_tool import write_static
-		write_static()
-
-	elif options.export_doclist:
-		from core.page.data_import_tool.data_import_tool import export_json
-		export_json(*list(options.export_doclist))
-	
-	elif options.export_csv:
-		from core.page.data_import_tool.data_import_tool import export_csv
-		export_csv(*options.export_csv)
-	
-	elif options.import_doclist:
-		import json
-		if os.path.isdir(options.import_doclist):
-			docs = [os.path.join(options.import_doclist, f) \
-				for f in os.listdir(options.import_doclist)]
-		else:
-			docs = [options.import_doclist]
-				
-		for f in docs:
-			if f.endswith(".json"):
-				with open(f, "r") as infile:
-					b = webnotes.bean(json.loads(infile.read())).insert_or_update()
-					print "Imported: " + b.doc.doctype + " / " + b.doc.name
-					webnotes.conn.commit()
-			if f.endswith(".csv"):
-				from core.page.data_import_tool.data_import_tool import import_file_by_path
-				import_file_by_path(f, ignore_links=True)
-				webnotes.conn.commit()
-
-	elif options.reset_perms:
-		for d in webnotes.conn.sql_list("""select name from `tabDocType`
-			where ifnull(istable, 0)=0 and ifnull(custom, 0)=0"""):
-				try:
-					webnotes.clear_cache(doctype=d)
-					webnotes.reset_perms(d)
-				except:
-					pass
-					
-	elif options.make_conf:
-		if os.path.exists("conf.py"):
-			os.system("mv conf.py conf.py.bak")
-		
-		with open("lib/conf/conf.py", "r") as confsrc:
-			confstr = confsrc.read()
-	
-		db_name = raw_input("Database Name: ")
-		if not db_name:
-			print "Database Name Required"
-			return
-			
-		db_password = raw_input("Database Password: ")
-		if not db_password:
-			print "Database Name Required"
-			return
-	
-		with open("conf.py", "w") as conftar:
-			conftar.write(confstr % {"db_name": db_name, "db_password": db_password })
-			
-		
-
-if __name__=='__main__':
-	run()
->>>>>>> ef6f1aaf
+	main()