--- conflicted
+++ resolved
@@ -1054,12 +1054,11 @@
 	content: "\f00b";
 }
 
-<<<<<<< HEAD
 // utilities
 
 .whitespace-nowrap {
 	white-space: nowrap;
-=======
+
 // popover
 .popover {
 	border-radius: 4px;
@@ -1075,5 +1074,4 @@
 			width: 90%;
 		}
 	}
->>>>>>> 02fbf8de
 }