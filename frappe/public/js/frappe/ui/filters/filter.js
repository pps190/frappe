frappe.ui.Filter = class {
	constructor(opts) {
		$.extend(this, opts);
		if (this.value === null || this.value === undefined) {
			this.value = '';
		}

		this.utils = frappe.ui.filter_utils;
		this.set_conditions();
		this.set_conditions_from_config();
		this.make();
	}

	set_conditions() {
		this.conditions = [
			['=', __('Equals')],
			['!=', __('Not Equals')],
			['like', __('Like')],
			['not like', __('Not Like')],
			['in', __('In')],
			['not in', __('Not In')],
			['is', __('Is')],
			['>', '>'],
			['<', '<'],
			['>=', '>='],
			['<=', '<='],
			['Between', __('Between')],
			['Timespan', __('Timespan')],
		];

		this.nested_set_conditions = [
			['descendants of', __('Descendants Of')],
			['not descendants of', __('Not Descendants Of')],
			['ancestors of', __('Ancestors Of')],
			['not ancestors of', __('Not Ancestors Of')],
		];

		this.conditions.push(...this.nested_set_conditions);

		this.invalid_condition_map = {
			Date: ['like', 'not like'],
			Datetime: ['like', 'not like'],
			Data: ['Between', 'Timespan'],
			Select: ['like', 'not like', 'Between', 'Timespan'],
			Link: ['Between', 'Timespan', '>', '<', '>=', '<='],
			Currency: ['Between', 'Timespan'],
			Color: ['Between', 'Timespan'],
			Check: this.conditions.map((c) => c[0]).filter((c) => c !== '='),
		};
	}

	set_conditions_from_config() {
		if (frappe.boot.additional_filters_config) {
			this.filters_config = frappe.boot.additional_filters_config;
			for (let key of Object.keys(this.filters_config)) {
				const filter = this.filters_config[key];
				this.conditions.push([key, __(`{0}`, [filter.label])]);
				for (let fieldtype of Object.keys(this.invalid_condition_map)) {
					if (!filter.valid_for_fieldtypes.includes(fieldtype)) {
						this.invalid_condition_map[fieldtype].push(filter.label);
					}
				}
			}
		}
	}

	make() {
		this.filter_edit_area = $(
			frappe.render_template('edit_filter', {
				conditions: this.conditions,
			})
<<<<<<< HEAD
		)
		this.parent && this.filter_edit_area.appendTo(this.parent.find('.filter-edit-area'));
=======
		).appendTo(this.parent.find('.filter-edit-area'));

>>>>>>> 7bbf4ef7
		this.make_select();
		this.set_events();
		this.setup();
	}

	make_select() {
		this.fieldselect = new frappe.ui.FieldSelect({
			parent: this.filter_edit_area.find('.fieldname-select-area'),
			doctype: this.parent_doctype,
			filter_fields: this.filter_fields,
			input_class: 'input-xs',
			select: (doctype, fieldname) => {
				this.set_field(doctype, fieldname);
			},
		});

		if (this.fieldname) {
			this.fieldselect.set_value(this.doctype, this.fieldname);
		}
	}

	set_events() {
<<<<<<< HEAD
		this.filter_edit_area.find('span.remove-filter').on('click', () => {
			this.remove();
		});

=======
		this.filter_edit_area.find('a.remove-filter').on('click', () => {
			this.remove();
		});

		this.filter_edit_area.find('.set-filter-and-run').on('click', () => {
			this.filter_edit_area.removeClass('new-filter');
			this.on_change();
			this.update_filter_tag();
		});

>>>>>>> 7bbf4ef7
		this.filter_edit_area.find('.condition').change(() => {
			if (!this.field) return;

			let condition = this.get_condition();
			let fieldtype = null;

			if (['in', 'like', 'not in', 'not like'].includes(condition)) {
				fieldtype = 'Data';
				this.add_condition_help(condition);
			} else {
				this.filter_edit_area.find('.filter-description').empty();
			}

			if (
				['Select', 'MultiSelect'].includes(this.field.df.fieldtype) &&
				['in', 'not in'].includes(condition)
			) {
				fieldtype = 'MultiSelect';
			}

			this.set_field(
				this.field.df.parent,
				this.field.df.fieldname,
				fieldtype,
				condition
			);
		});
	}

	setup() {
		const fieldname = this.fieldname || 'name';
		// set the field
		return this.set_values(this.doctype, fieldname, this.condition, this.value);
	}

<<<<<<< HEAD
=======
	setup_state(is_new) {
		let promise = Promise.resolve();
		if (is_new) {
			this.filter_edit_area.addClass('new-filter');
		} else {
			promise = this.update_filter_tag();
		}

		if (this.hidden) {
			promise.then(() => this.$filter_tag.hide());
		}
	}

	freeze() {
		this.update_filter_tag();
	}

	update_filter_tag() {
		if (this._filter_value_set) {
			return this._filter_value_set.then(() => {
				!this.$filter_tag ? this.make_tag() : this.set_filter_button_text();
				this.filter_edit_area.hide();
			});
		} else {
			return Promise.resolve();
		}
	}

>>>>>>> 7bbf4ef7
	remove() {
		this.filter_edit_area.remove();
		this.field = null;
		// this.on_change(true);
	}

	set_values(doctype, fieldname, condition, value) {
		// presents given (could be via tags!)
		if (this.set_field(doctype, fieldname) === false) {
			return;
		}

		if (this.field.df.original_type === 'Check') {
			value = value == 1 ? 'Yes' : 'No';
		}
		if (condition) this.set_condition(condition, true);

		// set value can be asynchronous, so update_filter_tag should happen after field is set
		this._filter_value_set = Promise.resolve();

		if (['in', 'not in'].includes(condition) && Array.isArray(value)) {
			value = value.join(',');
		}

		if (Array.isArray(value)) {
			this._filter_value_set = this.field.set_value(value);
		} else if (value !== undefined || value !== null) {
			this._filter_value_set = this.field.set_value((value + '').trim());
		}
		return this._filter_value_set;
	}

	set_field(doctype, fieldname, fieldtype, condition) {
		// set in fieldname (again)
		let cur = {};
		if (this.field) for (let k in this.field.df) cur[k] = this.field.df[k];

		let original_docfield = (this.fieldselect.fields_by_name[doctype] || {})[
			fieldname
		];

		if (!original_docfield) {
			console.warn(`Field ${fieldname} is not selectable.`);
			this.remove();
			return false;
		}

		let df = copy_dict(original_docfield);

		// filter field shouldn't be read only or hidden
		df.read_only = 0;
		df.hidden = 0;
		df.is_filter = true;

		let c = condition ? condition : this.utils.get_default_condition(df);
		this.set_condition(c);

		this.utils.set_fieldtype(df, fieldtype, this.get_condition());

		// called when condition is changed,
		// don't change if all is well
		if (
			this.field &&
			cur.fieldname == fieldname &&
			df.fieldtype == cur.fieldtype &&
			df.parent == cur.parent &&
			df.options == cur.options
		) {
			return;
		}

		// clear field area and make field
		this.fieldselect.selected_doctype = doctype;
		this.fieldselect.selected_fieldname = fieldname;

		if (
			this.filters_config &&
			this.filters_config[condition] &&
			this.filters_config[condition].valid_for_fieldtypes.includes(df.fieldtype)
		) {
			let args = {};
			if (this.filters_config[condition].depends_on) {
				const field_name = this.filters_config[condition].depends_on;
				const filter_value = this.base_list.get_filter_value(field_name);
				args[field_name] = filter_value;
			}
			frappe
				.xcall(this.filters_config[condition].get_field, args)
<<<<<<< HEAD
				.then((field) => {
=======
				.then(field => {
>>>>>>> 7bbf4ef7
					df.fieldtype = field.fieldtype;
					df.options = field.options;
					df.fieldname = fieldname;
					this.make_field(df, cur.fieldtype);
				});
		} else {
			this.make_field(df, cur.fieldtype);
		}
	}

	make_field(df, old_fieldtype) {
		let old_text = this.field ? this.field.get_value() : null;
		this.hide_invalid_conditions(df.fieldtype, df.original_type);
		this.toggle_nested_set_conditions(df);
		let field_area = this.filter_edit_area
			.find('.filter-field')
			.empty()
			.get(0);
		df.input_class = 'input-xs';
		let f = frappe.ui.form.make_control({
			df: df,
			parent: field_area,
			only_input: true,
		});
		f.refresh();

		this.field = f;
		if (old_text && f.fieldtype === old_fieldtype) {
			this.field.set_value(old_text);
		}

<<<<<<< HEAD
=======
		// run on enter
		$(this.field.wrapper)
			.find(':input')
			.keydown(e => {
				if (e.which == 13 && this.field.df.fieldtype !== 'MultiSelect') {
					this.on_change();
				}
			});
>>>>>>> 7bbf4ef7
	}

	get_value() {
		return [
			this.fieldselect.selected_doctype,
			this.field.df.fieldname,
			this.get_condition(),
			this.get_selected_value(),
			this.hidden,
		];
	}

	get_selected_value() {
		return this.utils.get_selected_value(this.field, this.get_condition());
	}

	get_condition() {
		return this.filter_edit_area.find('.condition').val();
	}

	set_condition(condition, trigger_change = false) {
		let $condition_field = this.filter_edit_area.find('.condition');
		$condition_field.val(condition);
		if (trigger_change) $condition_field.change();
<<<<<<< HEAD
	}

	add_condition_help(condition) {
		let $desc = this.field.desc_area;
		if (!$desc) {
			$desc = $('<div class="text-muted small">').appendTo(this.field.wrapper);
		}
		// set description
		$desc.html(
			(in_list(['in', 'not in'], condition) === 'in'
				? __('values separated by commas')
				: __('use % as wildcard')) + '</div>'
		);
=======
	}

	make_tag() {
		if (!this.field) return;
		this.$filter_tag = this.get_filter_tag_element().insertAfter(
			this.parent.find('.active-tag-filters .clear-filters')
		);
		this.set_filter_button_text();
		this.bind_tag();
	}

	bind_tag() {
		this.$filter_tag.find('.remove-filter').on('click', this.remove.bind(this));

		let filter_button = this.$filter_tag.find('.toggle-filter');
		filter_button.on('click', () => {
			filter_button
				.closest('.tag-filters-area')
				.find('.filter-edit-area')
				.show();
			this.filter_edit_area.toggle();
		});
	}

	set_filter_button_text() {
		this.$filter_tag.find('.toggle-filter').html(this.get_filter_button_text());
	}

	get_filter_button_text() {
		let value = this.utils.get_formatted_value(
			this.field,
			this.get_selected_value()
		);
		return `${__(this.field.df.label)} ${__(this.get_condition())} ${__(
			value
		)}`;
	}

	get_filter_tag_element() {
		return $(`<div class="filter-tag btn-group">
			<button class="btn btn-default btn-xs toggle-filter"
				title="${__('Edit Filter')}">
			</button>
			<button class="btn btn-default btn-xs remove-filter"
				title="${__('Remove Filter')}">
				<i class="fa fa-remove text-muted"></i>
			</button>
		</div>`);
	}

	add_condition_help(condition) {
		const description = ['in', 'not in'].includes(condition)
			? __('values separated by commas')
			: __('use % as wildcard');

		this.filter_edit_area.find('.filter-description').html(description);
>>>>>>> 7bbf4ef7
	}

	hide_invalid_conditions(fieldtype, original_type) {
		let invalid_conditions =
			this.invalid_condition_map[original_type] ||
			this.invalid_condition_map[fieldtype] ||
			[];

		for (let condition of this.conditions) {
			this.filter_edit_area
				.find(`.condition option[value="${condition[0]}"]`)
				.toggle(!invalid_conditions.includes(condition[0]));
		}
	}

	toggle_nested_set_conditions(df) {
		let show_condition =
			df.fieldtype === 'Link' &&
			frappe.boot.nested_set_doctypes.includes(df.options);
		this.nested_set_conditions.forEach((condition) => {
			this.filter_edit_area
				.find(`.condition option[value="${condition[0]}"]`)
				.toggle(show_condition);
		});
	}
};

frappe.ui.filter_utils = {
	get_formatted_value(field, value) {
		if (field.df.fieldname === 'docstatus') {
			value = { 0: 'Draft', 1: 'Submitted', 2: 'Cancelled' }[value] || value;
		} else if (field.df.original_type === 'Check') {
			value = { 0: 'No', 1: 'Yes' }[cint(value)];
		}
		return frappe.format(value, field.df, { only_value: 1 });
	},

	get_selected_value(field, condition) {
		let val = field.get_value();

		if (typeof val === 'string') {
			val = strip(val);
		}

		if (condition == 'is' && !val) {
			val = field.df.options[0].value;
		}

		if (field.df.original_type == 'Check') {
			val = val == 'Yes' ? 1 : 0;
		}

		if (condition.indexOf('like', 'not like') !== -1) {
			// automatically append wildcards
			if (val && !(val.startsWith('%') || val.endsWith('%'))) {
				val = '%' + val + '%';
			}
		} else if (in_list(['in', 'not in'], condition)) {
			if (val) {
				val = val.split(',').map((v) => strip(v));
			}
		}
		if (val === '%') {
			val = '';
		}

		return val;
	},

	get_default_condition(df) {
		if (df.fieldtype == 'Data') {
			return 'like';
		} else if (df.fieldtype == 'Date' || df.fieldtype == 'Datetime') {
			return 'Between';
		} else {
			return '=';
		}
	},

	set_fieldtype(df, fieldtype, condition) {
		// reset
		if (df.original_type) df.fieldtype = df.original_type;
		else df.original_type = df.fieldtype;

		df.description = '';
		df.reqd = 0;
		df.ignore_link_validation = true;

		// given
		if (fieldtype) {
			df.fieldtype = fieldtype;
			return;
		}

		// scrub
		if (df.fieldname == 'docstatus') {
<<<<<<< HEAD
			(df.fieldtype = 'Select'),
				(df.options = [
					{ value: 0, label: __('Draft') },
					{ value: 1, label: __('Submitted') },
					{ value: 2, label: __('Cancelled') },
				]);
=======
			df.fieldtype = 'Select',
			df.options = [
				{ value: 0, label: __('Draft') },
				{ value: 1, label: __('Submitted') },
				{ value: 2, label: __('Cancelled') },
			];
>>>>>>> 7bbf4ef7
		} else if (df.fieldtype == 'Check') {
			df.fieldtype = 'Select';
			df.options = 'No\nYes';
		} else if (
			[
				'Text',
				'Small Text',
				'Text Editor',
				'Code',
				'Tag',
				'Comments',
				'Dynamic Link',
				'Read Only',
				'Assign',
			].indexOf(df.fieldtype) != -1
		) {
			df.fieldtype = 'Data';
		} else if (
			df.fieldtype == 'Link' &&
			[
				'=',
				'!=',
				'descendants of',
				'ancestors of',
				'not descendants of',
				'not ancestors of',
			].indexOf(condition) == -1
		) {
			df.fieldtype = 'Data';
		}
		if (
			df.fieldtype === 'Data' &&
			(df.options || '').toLowerCase() === 'email'
		) {
			df.options = null;
		}
		if (
			condition == 'Between' &&
			(df.fieldtype == 'Date' || df.fieldtype == 'Datetime')
		) {
			df.fieldtype = 'DateRange';
		}
		if (
			condition == 'Timespan' &&
			['Date', 'Datetime', 'DateRange', 'Select'].includes(df.fieldtype)
		) {
			df.fieldtype = 'Select';
			df.options = this.get_timespan_options(['Last', 'Today', 'This', 'Next']);
		}
		if (condition === 'is') {
			df.fieldtype = 'Select';
			df.options = [
				{ label: __('Set'), value: 'set' },
				{ label: __('Not Set'), value: 'not set' },
			];
		}
		return;
	},

	get_timespan_options(periods) {
		const period_map = {
			Last: ['Week', 'Month', 'Quarter', '6 months', 'Year'],
			Today: null,
			This: ['Week', 'Month', 'Quarter', 'Year'],
			Next: ['Week', 'Month', 'Quarter', '6 months', 'Year'],
		};
		let options = [];
		periods.forEach((period) => {
			if (period_map[period]) {
				period_map[period].forEach((p) => {
					options.push({
						label: __(`{0} {1}`, [period, p]),
						value: `${period.toLowerCase()} ${p.toLowerCase()}`,
					});
				});
			} else {
				options.push({
					label: __(`{0}`, [period]),
					value: `${period.toLowerCase()}`,
				});
			}
		});
		return options;
	},
};<|MERGE_RESOLUTION|>--- conflicted
+++ resolved
@@ -69,13 +69,8 @@
 			frappe.render_template('edit_filter', {
 				conditions: this.conditions,
 			})
-<<<<<<< HEAD
 		)
 		this.parent && this.filter_edit_area.appendTo(this.parent.find('.filter-edit-area'));
-=======
-		).appendTo(this.parent.find('.filter-edit-area'));
-
->>>>>>> 7bbf4ef7
 		this.make_select();
 		this.set_events();
 		this.setup();
@@ -98,23 +93,10 @@
 	}
 
 	set_events() {
-<<<<<<< HEAD
 		this.filter_edit_area.find('span.remove-filter').on('click', () => {
 			this.remove();
 		});
 
-=======
-		this.filter_edit_area.find('a.remove-filter').on('click', () => {
-			this.remove();
-		});
-
-		this.filter_edit_area.find('.set-filter-and-run').on('click', () => {
-			this.filter_edit_area.removeClass('new-filter');
-			this.on_change();
-			this.update_filter_tag();
-		});
-
->>>>>>> 7bbf4ef7
 		this.filter_edit_area.find('.condition').change(() => {
 			if (!this.field) return;
 
@@ -150,8 +132,6 @@
 		return this.set_values(this.doctype, fieldname, this.condition, this.value);
 	}
 
-<<<<<<< HEAD
-=======
 	setup_state(is_new) {
 		let promise = Promise.resolve();
 		if (is_new) {
@@ -180,7 +160,6 @@
 		}
 	}
 
->>>>>>> 7bbf4ef7
 	remove() {
 		this.filter_edit_area.remove();
 		this.field = null;
@@ -269,11 +248,7 @@
 			}
 			frappe
 				.xcall(this.filters_config[condition].get_field, args)
-<<<<<<< HEAD
-				.then((field) => {
-=======
 				.then(field => {
->>>>>>> 7bbf4ef7
 					df.fieldtype = field.fieldtype;
 					df.options = field.options;
 					df.fieldname = fieldname;
@@ -305,8 +280,6 @@
 			this.field.set_value(old_text);
 		}
 
-<<<<<<< HEAD
-=======
 		// run on enter
 		$(this.field.wrapper)
 			.find(':input')
@@ -315,7 +288,6 @@
 					this.on_change();
 				}
 			});
->>>>>>> 7bbf4ef7
 	}
 
 	get_value() {
@@ -340,21 +312,14 @@
 		let $condition_field = this.filter_edit_area.find('.condition');
 		$condition_field.val(condition);
 		if (trigger_change) $condition_field.change();
-<<<<<<< HEAD
 	}
 
 	add_condition_help(condition) {
-		let $desc = this.field.desc_area;
-		if (!$desc) {
-			$desc = $('<div class="text-muted small">').appendTo(this.field.wrapper);
-		}
-		// set description
-		$desc.html(
-			(in_list(['in', 'not in'], condition) === 'in'
-				? __('values separated by commas')
-				: __('use % as wildcard')) + '</div>'
-		);
-=======
+		const description = ['in', 'not in'].includes(condition)
+			? __('values separated by commas')
+			: __('use % as wildcard');
+
+		this.filter_edit_area.find('.filter-description').html(description);
 	}
 
 	make_tag() {
@@ -405,15 +370,6 @@
 		</div>`);
 	}
 
-	add_condition_help(condition) {
-		const description = ['in', 'not in'].includes(condition)
-			? __('values separated by commas')
-			: __('use % as wildcard');
-
-		this.filter_edit_area.find('.filter-description').html(description);
->>>>>>> 7bbf4ef7
-	}
-
 	hide_invalid_conditions(fieldtype, original_type) {
 		let invalid_conditions =
 			this.invalid_condition_map[original_type] ||
@@ -508,21 +464,12 @@
 
 		// scrub
 		if (df.fieldname == 'docstatus') {
-<<<<<<< HEAD
-			(df.fieldtype = 'Select'),
-				(df.options = [
-					{ value: 0, label: __('Draft') },
-					{ value: 1, label: __('Submitted') },
-					{ value: 2, label: __('Cancelled') },
-				]);
-=======
-			df.fieldtype = 'Select',
+			df.fieldtype = 'Select';
 			df.options = [
 				{ value: 0, label: __('Draft') },
 				{ value: 1, label: __('Submitted') },
 				{ value: 2, label: __('Cancelled') },
 			];
->>>>>>> 7bbf4ef7
 		} else if (df.fieldtype == 'Check') {
 			df.fieldtype = 'Select';
 			df.options = 'No\nYes';
