--- conflicted
+++ resolved
@@ -319,7 +319,6 @@
 	color: var(--heading-color);
 }
 
-<<<<<<< HEAD
 kbd {
 	background-color: var(--gray-500);
 	font-family: Inter;
@@ -327,7 +326,8 @@
 	line-height: 1.2em;
 	height: 20px;
 	padding: 4px 8px;
-=======
+}
+
 .appreciation {
 	background-color: var(--dark-green-100) !important;
 	color: var(--dark-green-600) !important;
@@ -336,5 +336,4 @@
 .criticism {
 	background-color: var(--red-100) !important;
 	color: var(--red-600) !important;
->>>>>>> 68a067ab
 }