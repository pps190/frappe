--- conflicted
+++ resolved
@@ -200,29 +200,19 @@
 	if doctype in core_doctypes_list:
 		return valid_columns
 
-<<<<<<< HEAD
+	# DocType has only fields of type Table (Table, Table MultiSelect)
+	if set(valid_columns).issubset(default_fields):
+		return valid_columns
+
 	if permitted_fields := meta.get_permitted_fieldnames(parenttype=parenttype, user=user):
 		meta_fields = meta.default_fields.copy()
 		optional_meta_fields = [x for x in optional_fields if x in valid_columns]
 
-		if meta.istable:
-			meta_fields.extend(child_table_fields)
-
-		return meta_fields + permitted_fields + optional_meta_fields
-
-=======
-	# DocType has only fields of type Table (Table, Table MultiSelect)
-	if set(valid_columns).issubset(default_fields):
-		return valid_columns
-
-	if permitted_fields := meta.get_permitted_fieldnames(parenttype=parenttype, user=user):
-		meta_fields = meta.default_fields.copy()
-		optional_meta_fields = [x for x in optional_fields if x in valid_columns]
-
-		if meta.istable:
-			meta_fields.extend(child_table_fields)
-
-		return meta_fields + permitted_fields + optional_meta_fields
-
->>>>>>> 2cb49256
-	return []+	if meta.istable:
+		meta_fields.extend(child_table_fields)
+
+	return (
+		meta_fields
+		+ meta.get_permitted_fieldnames(parenttype=parenttype, user=user)
+		+ optional_meta_fields
+	)