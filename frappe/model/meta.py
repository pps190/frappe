# Copyright (c) 2015, Frappe Technologies Pvt. Ltd. and Contributors
# License: MIT. See LICENSE

# metadata

"""
Load metadata (DocType) class

Example:

	meta = frappe.get_meta('User')
	if meta.has_field('first_name'):
		print("DocType" table has field "first_name")


"""
import json
import os
from datetime import datetime

import click

import frappe
from frappe import _
from frappe.model import (
	child_table_fields,
	data_fieldtypes,
	default_fields,
	no_value_fields,
	optional_fields,
	table_fields,
)
from frappe.model.base_document import (
	DOCTYPE_TABLE_FIELDS,
	TABLE_DOCTYPES_FOR_DOCTYPE,
	BaseDocument,
)
from frappe.model.document import Document
from frappe.model.workflow import get_workflow_name
from frappe.modules import load_doctype_module
from frappe.utils import cast, cint, cstr

DEFAULT_FIELD_LABELS = {
	"name": lambda: _("ID"),
	"creation": lambda: _("Created On"),
	"docstatus": lambda: _("Document Status"),
	"idx": lambda: _("Index"),
	"modified": lambda: _("Last Updated On"),
	"modified_by": lambda: _("Last Updated By"),
	"owner": lambda: _("Created By"),
	"_user_tags": lambda: _("Tags"),
	"_liked_by": lambda: _("Liked By"),
	"_comments": lambda: _("Comments"),
	"_assign": lambda: _("Assigned To"),
}


def get_meta(doctype, cached=True) -> "Meta":
	cached = cached and isinstance(doctype, str)
	if cached and (meta := frappe.cache.hget("doctype_meta", doctype)):
		return meta

	meta = Meta(doctype)
	frappe.cache.hset("doctype_meta", meta.name, meta)
	return meta


def load_meta(doctype):
	return Meta(doctype)


def get_table_columns(doctype):
	return frappe.db.get_table_columns(doctype)


def load_doctype_from_file(doctype):
	fname = frappe.scrub(doctype)
	with open(frappe.get_app_path("frappe", "core", "doctype", fname, fname + ".json")) as f:
		txt = json.loads(f.read())

	for d in txt.get("fields", []):
		d["doctype"] = "DocField"

	for d in txt.get("permissions", []):
		d["doctype"] = "DocPerm"

	txt["fields"] = [BaseDocument(d) for d in txt["fields"]]
	if "permissions" in txt:
		txt["permissions"] = [BaseDocument(d) for d in txt["permissions"]]

	return txt


class Meta(Document):
	_metaclass = True
	default_fields = list(default_fields)[1:]
	special_doctypes = {
		"DocField",
		"DocPerm",
		"DocType",
		"Module Def",
		"DocType Action",
		"DocType Link",
		"DocType State",
	}
	standard_set_once_fields = [
		frappe._dict(fieldname="creation", fieldtype="Datetime"),
		frappe._dict(fieldname="owner", fieldtype="Data"),
	]

	def __init__(self, doctype):
		if isinstance(doctype, Document):
			super().__init__(doctype.as_dict())
		else:
			super().__init__("DocType", doctype)

		self.process()

	def load_from_db(self):
		try:
			super().load_from_db()
		except frappe.DoesNotExistError:
			if self.doctype == "DocType" and self.name in self.special_doctypes:
				self.__dict__.update(load_doctype_from_file(self.name))
			else:
				raise

	def process(self):
		# don't process for special doctypes
		# prevents circular dependency
		if self.name in self.special_doctypes:
			self.init_field_caches()
			return

		self.add_custom_fields()
		self.apply_property_setters()
		self.init_field_caches()
		self.sort_fields()
<<<<<<< HEAD
=======

>>>>>>> 5801cf77
		self.get_valid_columns()
		self.set_custom_permissions()
		self.add_custom_links_and_actions()

	def as_dict(self, no_nulls=False):
		def serialize(doc):
			out = {}
			for key, value in doc.__dict__.items():
				if isinstance(value, (list, tuple)):
					if not value or not isinstance(value[0], BaseDocument):
						# non standard list object, skip
						continue

					value = [serialize(d) for d in value]

				if (not no_nulls and value is None) or isinstance(
					value, (str, int, float, datetime, list, tuple)
				):
					out[key] = value

			# set empty lists for unset table fields
			for fieldname in TABLE_DOCTYPES_FOR_DOCTYPE.keys():
				if out.get(fieldname) is None:
					out[fieldname] = []

			return out

		return serialize(self)

	def get_link_fields(self):
		return self.get("fields", {"fieldtype": "Link", "options": ["!=", "[Select]"]})

	def get_data_fields(self):
		return self.get("fields", {"fieldtype": "Data"})

	def get_phone_fields(self):
		return self.get("fields", {"fieldtype": "Phone"})

	def get_dynamic_link_fields(self):
		if not hasattr(self, "_dynamic_link_fields"):
			self._dynamic_link_fields = self.get("fields", {"fieldtype": "Dynamic Link"})
		return self._dynamic_link_fields

	def get_select_fields(self):
		return self.get(
			"fields", {"fieldtype": "Select", "options": ["not in", ["[Select]", "Loading..."]]}
		)

	def get_image_fields(self):
		return self.get("fields", {"fieldtype": "Attach Image"})

	def get_code_fields(self):
		return self.get("fields", {"fieldtype": "Code"})

	def get_set_only_once_fields(self):
		"""Return fields with `set_only_once` set"""
		if not hasattr(self, "_set_only_once_fields"):
			self._set_only_once_fields = self.get("fields", {"set_only_once": 1})
			fieldnames = [d.fieldname for d in self._set_only_once_fields]

			for df in self.standard_set_once_fields:
				if df.fieldname not in fieldnames:
					self._set_only_once_fields.append(df)

		return self._set_only_once_fields

	def get_table_fields(self):
		return self._table_fields

	def get_global_search_fields(self):
		"""Returns list of fields with `in_global_search` set and `name` if set"""
		fields = self.get("fields", {"in_global_search": 1, "fieldtype": ["not in", no_value_fields]})
		if getattr(self, "show_name_in_global_search", None):
			fields.append(frappe._dict(fieldtype="Data", fieldname="name", label="Name"))

		return fields

	def get_valid_columns(self) -> list[str]:
		if not hasattr(self, "_valid_columns"):
			table_exists = frappe.db.table_exists(self.name)
			if self.name in self.special_doctypes and table_exists:
				self._valid_columns = get_table_columns(self.name)
			else:
				self._valid_columns = self.default_fields + [
					df.fieldname for df in self.get("fields") if df.fieldtype in data_fieldtypes
				]
				if self.istable:
					self._valid_columns += list(child_table_fields)

		return self._valid_columns

	def get_table_field_doctype(self, fieldname):
		return TABLE_DOCTYPES_FOR_DOCTYPE.get(fieldname)

	def get_field(self, fieldname):
		"""Return docfield from meta"""

		return self._fields.get(fieldname)

	def has_field(self, fieldname):
		"""Returns True if fieldname exists"""

		return fieldname in self._fields

	def get_label(self, fieldname):
		"""Get label of the given fieldname"""
		if df := self.get_field(fieldname):
			return df.label

		if fieldname in DEFAULT_FIELD_LABELS:
			return DEFAULT_FIELD_LABELS[fieldname]()

		return "No Label"

	def get_options(self, fieldname):
		return self.get_field(fieldname).options

	def get_link_doctype(self, fieldname):
		df = self.get_field(fieldname)

		if df.fieldtype == "Link":
			return df.options

		if df.fieldtype == "Dynamic Link":
			return self.get_options(df.options)

	def get_search_fields(self):
		search_fields = self.search_fields or "name"
		search_fields = [d.strip() for d in search_fields.split(",")]
		if "name" not in search_fields:
			search_fields.append("name")

		return search_fields

	def get_fields_to_fetch(self, link_fieldname=None):
		"""Returns a list of docfield objects for fields whose values
		are to be fetched and updated for a particular link field

		These fields are of type Data, Link, Text, Readonly and their
		fetch_from property is set as `link_fieldname`.`source_fieldname`"""

		out = []

		if not link_fieldname:
			link_fields = [df.fieldname for df in self.get_link_fields()]

		for df in self.fields:
			if df.fieldtype not in no_value_fields and getattr(df, "fetch_from", None):
				if link_fieldname:
					if df.fetch_from.startswith(link_fieldname + "."):
						out.append(df)
				else:
					if "." in df.fetch_from:
						fieldname = df.fetch_from.split(".", 1)[0]
						if fieldname in link_fields:
							out.append(df)

		return out

	def get_list_fields(self):
		list_fields = ["name"] + [
			d.fieldname for d in self.fields if (d.in_list_view and d.fieldtype in data_fieldtypes)
		]
		if self.title_field and self.title_field not in list_fields:
			list_fields.append(self.title_field)
		return list_fields

	def get_custom_fields(self):
		return [d for d in self.fields if getattr(d, "is_custom_field", False)]

	def get_title_field(self):
		"""Return the title field of this doctype,
		explict via `title_field`, or `title` or `name`"""
		title_field = getattr(self, "title_field", None)
		if not title_field and self.has_field("title"):
			title_field = "title"
		if not title_field:
			title_field = "name"

		return title_field

	def get_translatable_fields(self):
		"""Return all fields that are translation enabled"""
		return [d.fieldname for d in self.fields if d.translatable]

	def is_translatable(self, fieldname):
		"""Return true of false given a field"""

		if field := self.get_field(fieldname):
			return field.translatable

	def get_workflow(self):
		return get_workflow_name(self.name)

	def get_naming_series_options(self) -> list[str]:
		"""Get list naming series options."""

		if field := self.get_field("naming_series"):
			options = field.options or ""
			return options.split("\n")

		return []

	def add_custom_fields(self):
		if not frappe.db.table_exists("Custom Field"):
			return

		custom_fields = frappe.db.get_values(
			"Custom Field",
			filters={"dt": self.name},
			fieldname="*",
			as_dict=True,
			order_by="idx",
			update={"is_custom_field": 1},
		)

		if not custom_fields:
			return

		self.extend("fields", custom_fields)

	def apply_property_setters(self):
		"""
		Property Setters are set via Customize Form. They override standard properties
		of the doctype or its child properties like fields, links etc. This method
		applies the customized properties over the standard meta object
		"""
		if not frappe.db.table_exists("Property Setter"):
			return

		property_setters = frappe.db.get_values(
<<<<<<< HEAD
			"Property Setter",
			filters={"doc_type": self.name},
			fieldname="*",
			as_dict=True,
=======
			"Property Setter", fieldname="*", filters={"doc_type": self.name}, as_dict=1
>>>>>>> 5801cf77
		)

		if not property_setters:
			return

		for ps in property_setters:
			if ps.doctype_or_field == "DocType":
				self.set(ps.property, cast(ps.property_type, ps.value))

			elif ps.doctype_or_field == "DocField":
				for d in self.fields:
					if d.fieldname == ps.field_name:
						d.set(ps.property, cast(ps.property_type, ps.value))
						break

			elif ps.doctype_or_field == "DocType Link":
				for d in self.links:
					if d.name == ps.row_name:
						d.set(ps.property, cast(ps.property_type, ps.value))
						break

			elif ps.doctype_or_field == "DocType Action":
				for d in self.actions:
					if d.name == ps.row_name:
						d.set(ps.property, cast(ps.property_type, ps.value))
						break

			elif ps.doctype_or_field == "DocType State":
				for d in self.states:
					if d.name == ps.row_name:
						d.set(ps.property, cast(ps.property_type, ps.value))
						break

	def add_custom_links_and_actions(self):
		for doctype, fieldname in (
			("DocType Link", "links"),
			("DocType Action", "actions"),
			("DocType State", "states"),
		):
			# ignore_ddl because the `custom` column was added later via a patch
			for d in frappe.get_all(
				doctype, fields="*", filters=dict(parent=self.name, custom=1), ignore_ddl=True
			):
				self.append(fieldname, d)

			# set the fields in order if specified
			# order is saved as `links_order`
			order = json.loads(self.get(f"{fieldname}_order") or "[]")
			if order:
				name_map = {d.name: d for d in self.get(fieldname)}
				new_list = []
				for name in order:
					if name in name_map:
						new_list.append(name_map[name])

				# add the missing items that have not be added
				# maybe these items were added to the standard product
				# after the customization was done
				for d in self.get(fieldname):
					if d not in new_list:
						new_list.append(d)

				self.set(fieldname, new_list)

	def init_field_caches(self):
		# field map
		self._fields = {field.fieldname: field for field in self.fields}

		# table fields
		if self.name == "DocType":
			self._table_fields = DOCTYPE_TABLE_FIELDS
		else:
			self._table_fields = self.get("fields", {"fieldtype": ["in", table_fields]})

	def sort_fields_based_on_field_order(self):
		if not hasattr(self, "field_order") or not self.field_order:
			return

		sorted_fields = []
		fields_to_remove = []
		self.field_order = json.loads(self.field_order)

		# Remove fields not present in self.fields.
		for field in self.field_order:
			if field not in self._fields:
				fields_to_remove.append(field)

		for field in fields_to_remove:
			self.field_order.remove(field)

		# Add fields present in self.fields
		for field in self.fields:
			if field.fieldname not in self.field_order:
				# Insert after logic handles rearranding of custom fields
				self.field_order.append(field.fieldname)

		for idx, fieldname in enumerate(self.field_order, 1):
			field = self._fields[fieldname]
			field.idx = idx
			sorted_fields.append(field)

		self.fields = sorted_fields

	def sort_fields(self):
<<<<<<< HEAD
		"""
		Sort fields on the basis of following rules (priority descending):
		- `field_order` property setter
		- `insert_after` computed based on default order for standard fields
		- `insert_after` property for custom fields
		"""

		if field_order := getattr(self, "field_order", []):
			field_order = [fieldname for fieldname in json.loads(field_order) if fieldname in self._fields]

			# all fields match, best case scenario
			if len(field_order) == len(self.fields):
				self._update_fields_based_on_order(field_order)
				return

			# if the first few standard fields are not in the field order, prepare to prepend them
			if self.fields[0].fieldname not in field_order:
				fields_to_prepend = []
				standard_field_found = False

				for fieldname, field in self._fields.items():
					if getattr(field, "is_custom_field", False):
						# all custom fields from here on
						break
=======
		"""Sort standard fields on the basis of property setter,
		and custom fields on the basis of insert_after"""

		self.sort_fields_based_on_field_order()
>>>>>>> 5801cf77

					if fieldname in field_order:
						standard_field_found = True
						break

					fields_to_prepend.append(fieldname)

				if standard_field_found:
					field_order = fields_to_prepend + field_order
				else:
					# worst case scenario, invalidate field_order
					field_order = fields_to_prepend

		existing_fields = set(field_order) if field_order else False
		insert_after_map = {}

		for index, field in enumerate(self.fields):
			if existing_fields and field.fieldname in existing_fields:
				continue

			if not getattr(field, "is_custom_field", False):
				if existing_fields:
					# compute insert_after from previous field
					insert_after_map.setdefault(self.fields[index - 1].fieldname, []).append(field.fieldname)
				else:
					field_order.append(field.fieldname)

			elif insert_after := getattr(field, "insert_after", None):
				insert_after_map.setdefault(insert_after, []).append(field.fieldname)

			else:
				# if custom field is at the top, insert after is None
				field_order.insert(0, field.fieldname)

		if insert_after_map:
			_update_field_order_based_on_insert_after(field_order, insert_after_map)

		self._update_fields_based_on_order(field_order)

	def _update_fields_based_on_order(self, field_order):
		sorted_fields = []

		for idx, fieldname in enumerate(field_order, 1):
			field = self._fields[fieldname]
			field.idx = idx
			sorted_fields.append(field)

		self.fields = sorted_fields

	def set_custom_permissions(self):
		"""Reset `permissions` with Custom DocPerm if exists"""
		if frappe.flags.in_patch or frappe.flags.in_install:
			return

		if not self.istable and self.name not in ("DocType", "DocField", "DocPerm", "Custom DocPerm"):
			custom_perms = frappe.get_all(
				"Custom DocPerm",
				fields="*",
				filters=dict(parent=self.name),
				update=dict(doctype="Custom DocPerm"),
			)
			if custom_perms:
				self.permissions = [Document(d) for d in custom_perms]

	def get_fieldnames_with_value(self, with_field_meta=False, with_virtual_fields=False):
		def is_value_field(docfield):
			return not (
				not with_virtual_fields and docfield.get("is_virtual") or docfield.fieldtype in no_value_fields
			)

		if with_field_meta:
			return [df for df in self.fields if is_value_field(df)]

		return [df.fieldname for df in self.fields if is_value_field(df)]

	def get_fields_to_check_permissions(self, user_permission_doctypes):
		fields = self.get(
			"fields",
			{
				"fieldtype": "Link",
				"parent": self.name,
				"ignore_user_permissions": ("!=", 1),
				"options": ("in", user_permission_doctypes),
			},
		)

		if self.name in user_permission_doctypes:
			fields.append(frappe._dict({"label": "Name", "fieldname": "name", "options": self.name}))

		return fields

	def get_high_permlevel_fields(self):
		"""Build list of fields with high perm level and all the higher perm levels defined."""
		if not hasattr(self, "high_permlevel_fields"):
			self.high_permlevel_fields = []
			for df in self.fields:
				if df.permlevel > 0:
					self.high_permlevel_fields.append(df)

		return self.high_permlevel_fields

	def get_permitted_fieldnames(self, parenttype=None, *, user=None, permission_type="read"):
		"""Build list of `fieldname` with read perm level and all the higher perm levels defined.

		Note: If permissions are not defined for DocType, return all the fields with value.
		"""
		permitted_fieldnames = []

		if self.istable and not parenttype:
			return permitted_fieldnames

		if not permission_type:
			permission_type = "select" if frappe.only_has_select_perm(self.name, user=user) else "read"

		if permission_type == "select":
			return self.get_search_fields()

		if not self.get_permissions(parenttype=parenttype):
			return self.get_fieldnames_with_value()

		permlevel_access = set(
			self.get_permlevel_access(permission_type=permission_type, parenttype=parenttype, user=user)
		)

		for df in self.get_fieldnames_with_value(with_field_meta=True, with_virtual_fields=True):
			if df.permlevel in permlevel_access:
				permitted_fieldnames.append(df.fieldname)

		return permitted_fieldnames

	def get_permlevel_access(self, permission_type="read", parenttype=None, *, user=None):
		has_access_to = []
		roles = frappe.get_roles(user)
		for perm in self.get_permissions(parenttype):
			if perm.role in roles and perm.get(permission_type):
				if perm.permlevel not in has_access_to:
					has_access_to.append(perm.permlevel)

		return has_access_to

	def get_permissions(self, parenttype=None):
		if self.istable and parenttype:
			# use parent permissions
			permissions = frappe.get_meta(parenttype).permissions
		else:
			permissions = self.get("permissions", [])

		return permissions

	def get_dashboard_data(self):
		"""Returns dashboard setup related to this doctype.

		This method will return the `data` property in the `[doctype]_dashboard.py`
		file in the doctype's folder, along with any overrides or extensions
		implemented in other Frappe applications via hooks.
		"""
		data = frappe._dict()
		if not self.custom:
			try:
				module = load_doctype_module(self.name, suffix="_dashboard")
				if hasattr(module, "get_data"):
					data = frappe._dict(module.get_data())
			except ImportError:
				pass

		self.add_doctype_links(data)

		if not self.custom:
			for hook in frappe.get_hooks("override_doctype_dashboards", {}).get(self.name, []):
				data = frappe._dict(frappe.get_attr(hook)(data=data))

		return data

	def add_doctype_links(self, data):
		"""add `links` child table in standard link dashboard format"""
		dashboard_links = []

		if getattr(self, "links", None):
			dashboard_links.extend(self.links)

		if not data.transactions:
			# init groups
			data.transactions = []

		if not data.non_standard_fieldnames:
			data.non_standard_fieldnames = {}

		if not data.internal_links:
			data.internal_links = {}

		for link in dashboard_links:
			link.added = False
			if link.hidden:
				continue

			for group in data.transactions:
				group = frappe._dict(group)

				# For internal links parent doctype will be the key
				doctype = link.parent_doctype or link.link_doctype
				# group found
				if link.group and _(group.label) == _(link.group):
					if doctype not in group.get("items"):
						group.get("items").append(doctype)
					link.added = True

			if not link.added:
				# group not found, make a new group
				data.transactions.append(
					dict(label=link.group, items=[link.parent_doctype or link.link_doctype])
				)

			if not link.is_child_table:
				if link.link_fieldname != data.fieldname:
					if data.fieldname:
						data.non_standard_fieldnames[link.link_doctype] = link.link_fieldname
					else:
						data.fieldname = link.link_fieldname
			elif link.is_child_table:
				if not data.fieldname:
					data.fieldname = link.link_fieldname
				data.internal_links[link.parent_doctype] = [link.table_fieldname, link.link_fieldname]

	def get_row_template(self):
		return self.get_web_template(suffix="_row")

	def get_list_template(self):
		return self.get_web_template(suffix="_list")

	def get_web_template(self, suffix=""):
		"""Returns the relative path of the row template for this doctype"""
		module_name = frappe.scrub(self.module)
		doctype = frappe.scrub(self.name)
		template_path = frappe.get_module_path(
			module_name, "doctype", doctype, "templates", doctype + suffix + ".html"
		)
		if os.path.exists(template_path):
			return "{module_name}/doctype/{doctype_name}/templates/{doctype_name}{suffix}.html".format(
				module_name=module_name, doctype_name=doctype, suffix=suffix
			)
		return None

	def is_nested_set(self):
		return self.has_field("lft") and self.has_field("rgt")


#######


def is_single(doctype):
	try:
		return frappe.db.get_value("DocType", doctype, "issingle")
	except IndexError:
		raise Exception("Cannot determine whether %s is single" % doctype)


def get_parent_dt(dt):
	if not frappe.is_table(dt):
		return ""

	return (
		frappe.db.get_value(
			"DocField",
			{"fieldtype": ("in", frappe.model.table_fields), "options": dt},
			"parent",
		)
		or ""
	)


def set_fieldname(field_id, fieldname):
	frappe.db.set_value("DocField", field_id, "fieldname", fieldname)


def get_field_currency(df, doc=None):
	"""get currency based on DocField options and fieldvalue in doc"""
	currency = None

	if not df.get("options"):
		return None

	if not doc:
		return None

	if not getattr(frappe.local, "field_currency", None):
		frappe.local.field_currency = frappe._dict()

	if not (
		frappe.local.field_currency.get((doc.doctype, doc.name), {}).get(df.fieldname)
		or (
			doc.get("parent")
			and frappe.local.field_currency.get((doc.doctype, doc.parent), {}).get(df.fieldname)
		)
	):

		ref_docname = doc.get("parent") or doc.name

		if ":" in cstr(df.get("options")):
			split_opts = df.get("options").split(":")
			if len(split_opts) == 3 and doc.get(split_opts[1]):
				currency = frappe.get_cached_value(split_opts[0], doc.get(split_opts[1]), split_opts[2])
		else:
			currency = doc.get(df.get("options"))
			if doc.get("parenttype"):
				if currency:
					ref_docname = doc.name
				else:
					if frappe.get_meta(doc.parenttype).has_field(df.get("options")):
						# only get_value if parent has currency field
						currency = frappe.db.get_value(doc.parenttype, doc.parent, df.get("options"))

		if currency:
			frappe.local.field_currency.setdefault((doc.doctype, ref_docname), frappe._dict()).setdefault(
				df.fieldname, currency
			)

	return frappe.local.field_currency.get((doc.doctype, doc.name), {}).get(df.fieldname) or (
		doc.get("parent")
		and frappe.local.field_currency.get((doc.doctype, doc.parent), {}).get(df.fieldname)
	)


def get_field_precision(df, doc=None, currency=None):
	"""get precision based on DocField options and fieldvalue in doc"""
	from frappe.utils import get_number_format_info

	if df.precision:
		precision = cint(df.precision)

	elif df.fieldtype == "Currency":
		precision = cint(frappe.db.get_default("currency_precision"))
		if not precision:
			number_format = frappe.db.get_default("number_format") or "#,###.##"
			decimal_str, comma_str, precision = get_number_format_info(number_format)
	else:
		precision = cint(frappe.db.get_default("float_precision")) or 3

	return precision


def get_default_df(fieldname):
	if fieldname in (default_fields + child_table_fields):
		if fieldname in ("creation", "modified"):
			return frappe._dict(fieldname=fieldname, fieldtype="Datetime")

		elif fieldname in ("idx", "docstatus"):
			return frappe._dict(fieldname=fieldname, fieldtype="Int")

		return frappe._dict(fieldname=fieldname, fieldtype="Data")


def trim_tables(doctype=None, dry_run=False, quiet=False):
	"""
	Removes database fields that don't exist in the doctype (json or custom field). This may be needed
	as maintenance since removing a field in a DocType doesn't automatically
	delete the db field.
	"""
	UPDATED_TABLES = {}
	filters = {"issingle": 0, "is_virtual": 0}
	if doctype:
		filters["name"] = doctype

	for doctype in frappe.get_all("DocType", filters=filters, pluck="name"):
		try:
			dropped_columns = trim_table(doctype, dry_run=dry_run)
			if dropped_columns:
				UPDATED_TABLES[doctype] = dropped_columns
		except frappe.db.TableMissingError:
			if quiet:
				continue
			click.secho(f"Ignoring missing table for DocType: {doctype}", fg="yellow", err=True)
			click.secho(
				f"Consider removing record in the DocType table for {doctype}", fg="yellow", err=True
			)
		except Exception as e:
			if quiet:
				continue
			click.echo(e, err=True)

	return UPDATED_TABLES


def trim_table(doctype, dry_run=True):
	frappe.cache.hdel("table_columns", f"tab{doctype}")
	ignore_fields = default_fields + optional_fields + child_table_fields
	columns = frappe.db.get_table_columns(doctype)
	fields = frappe.get_meta(doctype, cached=False).get_fieldnames_with_value()

	def is_internal(field):
		return field not in ignore_fields and not field.startswith("_")

	columns_to_remove = [f for f in list(set(columns) - set(fields)) if is_internal(f)]
	DROPPED_COLUMNS = columns_to_remove[:]

	if columns_to_remove and not dry_run:
		columns_to_remove = ", ".join(f"DROP `{c}`" for c in columns_to_remove)
		frappe.db.sql_ddl(f"ALTER TABLE `tab{doctype}` {columns_to_remove}")

	return DROPPED_COLUMNS


def _update_field_order_based_on_insert_after(field_order, insert_after_map):
	"""Update the field order based on insert_after_map"""

	retry_field_insertion = True

	while retry_field_insertion:
		retry_field_insertion = False

		for fieldname in list(insert_after_map):
			if fieldname not in field_order:
				continue

			custom_field_index = field_order.index(fieldname)
			for custom_field_name in insert_after_map.pop(fieldname):
				custom_field_index += 1
				field_order.insert(custom_field_index, custom_field_name)

			retry_field_insertion = True

	if insert_after_map:
		# insert_after is an invalid fieldname, add these fields to the end
		for fields in insert_after_map.values():
			field_order.extend(fields)<|MERGE_RESOLUTION|>--- conflicted
+++ resolved
@@ -136,10 +136,6 @@
 		self.apply_property_setters()
 		self.init_field_caches()
 		self.sort_fields()
-<<<<<<< HEAD
-=======
-
->>>>>>> 5801cf77
 		self.get_valid_columns()
 		self.set_custom_permissions()
 		self.add_custom_links_and_actions()
@@ -371,14 +367,10 @@
 			return
 
 		property_setters = frappe.db.get_values(
-<<<<<<< HEAD
 			"Property Setter",
 			filters={"doc_type": self.name},
 			fieldname="*",
 			as_dict=True,
-=======
-			"Property Setter", fieldname="*", filters={"doc_type": self.name}, as_dict=1
->>>>>>> 5801cf77
 		)
 
 		if not property_setters:
@@ -483,7 +475,6 @@
 		self.fields = sorted_fields
 
 	def sort_fields(self):
-<<<<<<< HEAD
 		"""
 		Sort fields on the basis of following rules (priority descending):
 		- `field_order` property setter
@@ -508,12 +499,6 @@
 					if getattr(field, "is_custom_field", False):
 						# all custom fields from here on
 						break
-=======
-		"""Sort standard fields on the basis of property setter,
-		and custom fields on the basis of insert_after"""
-
-		self.sort_fields_based_on_field_order()
->>>>>>> 5801cf77
 
 					if fieldname in field_order:
 						standard_field_found = True
@@ -758,9 +743,6 @@
 
 	def is_nested_set(self):
 		return self.has_field("lft") and self.has_field("rgt")
-
-
-#######
 
 
 def is_single(doctype):
