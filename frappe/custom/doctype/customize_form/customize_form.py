# Copyright (c) 2021, Frappe Technologies Pvt. Ltd. and Contributors
# MIT License. See LICENSE

"""
	Customize Form is a Single DocType used to mask the Property Setter
	Thus providing a better UI from user perspective
"""
import json

import frappe
import frappe.translate
from frappe import _
from frappe.core.doctype.doctype.doctype import (
	check_email_append_to,
	validate_autoincrement_autoname,
	validate_fields_for_doctype,
	validate_series,
)
from frappe.custom.doctype.custom_field.custom_field import create_custom_field
from frappe.custom.doctype.property_setter.property_setter import delete_property_setter
from frappe.model import core_doctypes_list, no_value_fields
from frappe.model.docfield import supports_translation
from frappe.model.document import Document
from frappe.utils import cint


class CustomizeForm(Document):
	def on_update(self):
		frappe.db.delete("Singles", {"doctype": "Customize Form"})
		frappe.db.delete("Customize Form Field")

	@frappe.whitelist()
	def fetch_to_customize(self):
		self.clear_existing_doc()
		if not self.doc_type:
			return

		meta = frappe.get_meta(self.doc_type, cached=False)

		self.validate_doctype(meta)

		# load the meta properties on the customize (self) object
		self.load_properties(meta)

		# load custom translation
		translation = self.get_name_translation()
		self.label = translation.translated_text if translation else ""

		self.create_auto_repeat_custom_field_if_required(meta)

		# NOTE doc (self) is sent to clientside by run_method

	def validate_doctype(self, meta):
		"""
		Check if the doctype is allowed to be customized.
		"""
		if self.doc_type in core_doctypes_list:
			frappe.throw(_("Core DocTypes cannot be customized."))

		if meta.issingle:
			frappe.throw(_("Single DocTypes cannot be customized."))

		if meta.custom:
			frappe.throw(_("Only standard DocTypes are allowed to be customized from Customize Form."))

	def load_properties(self, meta):
		"""
		Load the customize object (this) with the metadata properties
		"""
		# doctype properties
		for prop in doctype_properties:
			self.set(prop, meta.get(prop))

		for d in meta.get("fields"):
			new_d = {
				"fieldname": d.fieldname,
				"is_custom_field": d.get("is_custom_field"),
				"is_system_generated": d.get("is_system_generated"),
				"name": d.name,
			}
			for prop in docfield_properties:
				new_d[prop] = d.get(prop)
			self.append("fields", new_d)

		for fieldname in ("links", "actions", "states"):
			for d in meta.get(fieldname):
				self.append(fieldname, d)

	def create_auto_repeat_custom_field_if_required(self, meta):
		"""
		Create auto repeat custom field if it's not already present
		"""
		if self.allow_auto_repeat:
			all_fields = [df.fieldname for df in meta.fields]

			if "auto_repeat" in all_fields:
				return

			insert_after = self.fields[len(self.fields) - 1].fieldname
			create_custom_field(
				self.doc_type,
				dict(
					fieldname="auto_repeat",
					label="Auto Repeat",
					fieldtype="Link",
					options="Auto Repeat",
					insert_after=insert_after,
					read_only=1,
					no_copy=1,
					print_hide=1,
				),
			)

	def get_name_translation(self):
		"""Get translation object if exists of current doctype name in the default language"""
		return frappe.get_value(
			"Translation",
			{"source_text": self.doc_type, "language": frappe.local.lang or "en"},
			["name", "translated_text"],
			as_dict=True,
		)

	def set_name_translation(self):
		"""Create, update custom translation for this doctype"""
		current = self.get_name_translation()
		if not self.label:
			if current:
				# clear translation
				frappe.delete_doc("Translation", current.name)
			return

		if not current:
			frappe.get_doc(
				{
					"doctype": "Translation",
					"source_text": self.doc_type,
					"translated_text": self.label,
					"language_code": frappe.local.lang or "en",
				}
			).insert()
			return

		if self.label != current.translated_text:
			frappe.db.set_value("Translation", current.name, "translated_text", self.label)
			frappe.translate.clear_cache()

	def clear_existing_doc(self):
		doc_type = self.doc_type

		for fieldname in self.meta.get_valid_columns():
			self.set(fieldname, None)

		for df in self.meta.get_table_fields():
			self.set(df.fieldname, [])

		self.doc_type = doc_type
		self.name = "Customize Form"

	@frappe.whitelist()
	def save_customization(self):
		if not self.doc_type:
			return

		validate_series(self, self.autoname, self.doc_type)
		validate_autoincrement_autoname(self)
		self.flags.update_db = False
		self.flags.rebuild_doctype_for_global_search = False
		self.update_custom_fields()
		self.set_property_setters()
		self.set_name_translation()
		validate_fields_for_doctype(self.doc_type)
		check_email_append_to(self)

		if self.flags.update_db:
			try:
				frappe.db.updatedb(self.doc_type)
			except Exception as e:
				if frappe.db.is_db_table_size_limit(e):
					frappe.throw(
						_("You have hit the row size limit on database table: {0}").format(
							"<a href='https://docs.erpnext.com/docs/v14/user/manual/en/customize-erpnext/articles/maximum-number-of-fields-in-a-form'>"
							"Maximum Number of Fields in a Form</a>"
						),
						title=_("Database Table Row Size Limit"),
					)
				raise

		if not hasattr(self, "hide_success") or not self.hide_success:
			frappe.msgprint(_("{0} updated").format(_(self.doc_type)), alert=True)
		frappe.clear_cache(doctype=self.doc_type)
		self.fetch_to_customize()

		if self.flags.rebuild_doctype_for_global_search:
			frappe.enqueue(
				"frappe.utils.global_search.rebuild_for_doctype",
				doctype=self.doc_type,
				enqueue_after_commit=True,
			)

	def set_property_setters(self):
		meta = frappe.get_meta(self.doc_type)

		# doctype
		self.set_property_setters_for_doctype(meta)
		self.set_property_setter_for_field_order(meta)

		# docfield
		for df in self.get("fields"):
			meta_df = meta.get("fields", {"fieldname": df.fieldname})
			if not meta_df or not is_standard_or_system_generated_field(meta_df[0]):
				continue

			self.set_property_setters_for_docfield(meta, df, meta_df)

		# action and links
		self.set_property_setters_for_actions_and_links(meta)

	def set_property_setter_for_field_order(self, meta):
<<<<<<< HEAD
		new_order = [df.fieldname for df in self.fields]
		existing_order = getattr(meta, "field_order", None)
		default_order = [
			fieldname for fieldname, df in meta._fields.items() if not getattr(df, "is_custom_field", False)
		]

		if new_order == default_order:
			if existing_order:
				delete_property_setter(self.doc_type, "field_order")

			return

		if existing_order and new_order == json.loads(existing_order):
			return

		frappe.make_property_setter(
			{
				"doctype": self.doc_type,
				"doctype_or_field": "DocType",
				"property": "field_order",
				"value": json.dumps(new_order),
=======
		has_changed = False

		if current_order := frappe.get_value(
			"Property Setter",
			fieldname="value",
			filters={"doc_type": self.doctype, "property": "field_order"},
		):
			current_order = current_order.replace(" ", "").split(",")
			has_changed = any(a != b.fieldname for a, b in zip(current_order, self.get("fields")))

		else:
			has_changed = any(
				a.fieldname != b.fieldname for a, b in zip(self.get("fields"), meta.get("fields"))
			)

		if not has_changed:
			return

		field_order = json.dumps([a.fieldname for a in self.get("fields")])
		frappe.make_property_setter(
			args={
				"doctype": self.doc_type,
				"property": "field_order",
				"value": field_order,
				"doctype_or_field": "DocType",
				"property_type": "JSON",
>>>>>>> 5801cf77
			},
			is_system_generated=False,
		)

	def set_property_setters_for_doctype(self, meta):
		for prop, prop_type in doctype_properties.items():
			if self.get(prop) != meta.get(prop):
				self.make_property_setter(prop, self.get(prop), prop_type)

		self.set_property_setter_for_field_order(meta)

	def set_property_setters_for_docfield(self, meta, df, meta_df):
		for prop, prop_type in docfield_properties.items():
			if prop != "idx" and (df.get(prop) or "") != (meta_df[0].get(prop) or ""):
				if not self.allow_property_change(prop, meta_df, df):
					continue

				self.make_property_setter(prop, df.get(prop), prop_type, fieldname=df.fieldname)

	def allow_property_change(self, prop, meta_df, df):
		if prop == "fieldtype":
			self.validate_fieldtype_change(df, meta_df[0].get(prop), df.get(prop))

		elif prop == "length":
			old_value_length = cint(meta_df[0].get(prop))
			new_value_length = cint(df.get(prop))

			if new_value_length and (old_value_length > new_value_length):
				self.check_length_for_fieldtypes.append({"df": df, "old_value": meta_df[0].get(prop)})
				self.validate_fieldtype_length()
			else:
				self.flags.update_db = True

		elif prop == "allow_on_submit" and df.get(prop):
			if not frappe.db.get_value(
				"DocField", {"parent": self.doc_type, "fieldname": df.fieldname}, "allow_on_submit"
			):
				frappe.msgprint(
					_("Row {0}: Not allowed to enable Allow on Submit for standard fields").format(df.idx)
				)
				return False

		elif prop == "reqd" and (
			(
				frappe.db.get_value("DocField", {"parent": self.doc_type, "fieldname": df.fieldname}, "reqd")
				== 1
			)
			and (df.get(prop) == 0)
		):
			frappe.msgprint(
				_("Row {0}: Not allowed to disable Mandatory for standard fields").format(df.idx)
			)
			return False

		elif (
			prop == "in_list_view"
			and df.get(prop)
			and df.fieldtype != "Attach Image"
			and df.fieldtype in no_value_fields
		):
			frappe.msgprint(
				_("'In List View' not allowed for type {0} in row {1}").format(df.fieldtype, df.idx)
			)
			return False

		elif (
			prop == "precision"
			and cint(df.get("precision")) > 6
			and cint(df.get("precision")) > cint(meta_df[0].get("precision"))
		):
			self.flags.update_db = True

		elif prop == "unique":
			self.flags.update_db = True

		elif (
			prop == "read_only"
			and cint(df.get("read_only")) == 0
			and frappe.db.get_value(
				"DocField", {"parent": self.doc_type, "fieldname": df.fieldname}, "read_only"
			)
			== 1
		):
			# if docfield has read_only checked and user is trying to make it editable, don't allow it
			frappe.msgprint(_("You cannot unset 'Read Only' for field {0}").format(df.label))
			return False

		elif prop == "options" and df.get("fieldtype") not in ALLOWED_OPTIONS_CHANGE:
			frappe.msgprint(_("You can't set 'Options' for field {0}").format(df.label))
			return False

		elif prop == "translatable" and not supports_translation(df.get("fieldtype")):
			frappe.msgprint(_("You can't set 'Translatable' for field {0}").format(df.label))
			return False

		elif prop == "in_global_search" and df.in_global_search != meta_df[0].get("in_global_search"):
			self.flags.rebuild_doctype_for_global_search = True

		return True

	def set_property_setters_for_actions_and_links(self, meta):
		"""
		Apply property setters or create custom records for DocType Action and DocType Link
		"""
		for doctype, fieldname, field_map in (
			("DocType Link", "links", doctype_link_properties),
			("DocType Action", "actions", doctype_action_properties),
			("DocType State", "states", doctype_state_properties),
		):
			has_custom = False
			items = []
			for i, d in enumerate(self.get(fieldname) or []):
				d.idx = i
				if frappe.db.exists(doctype, d.name) and not d.custom:
					# check property and apply property setter
					original = frappe.get_doc(doctype, d.name)
					for prop, prop_type in field_map.items():
						if d.get(prop) != original.get(prop):
							self.make_property_setter(prop, d.get(prop), prop_type, apply_on=doctype, row_name=d.name)
					items.append(d.name)
				else:
					# custom - just insert/update
					d.parent = self.doc_type
					d.custom = 1
					d.save(ignore_permissions=True)
					has_custom = True
					items.append(d.name)

			self.update_order_property_setter(has_custom, fieldname)
			self.clear_removed_items(doctype, items)

	def update_order_property_setter(self, has_custom, fieldname):
		"""
		We need to maintain the order of the link/actions if the user has shuffled them.
		So we create a new property (ex `links_order`) to keep a list of items.
		"""
		property_name = f"{fieldname}_order"
		if has_custom:
			# save the order of the actions and links
			self.make_property_setter(
				property_name, json.dumps([d.name for d in self.get(fieldname)]), "Small Text"
			)
		else:
			frappe.db.delete("Property Setter", dict(property=property_name, doc_type=self.doc_type))

	def clear_removed_items(self, doctype, items):
		"""
		Clear rows that do not appear in `items`. These have been removed by the user.
		"""
		if items:
			frappe.db.delete(doctype, dict(parent=self.doc_type, custom=1, name=("not in", items)))
		else:
			frappe.db.delete(doctype, dict(parent=self.doc_type, custom=1))

	def update_custom_fields(self):
		for i, df in enumerate(self.get("fields")):
			if is_standard_or_system_generated_field(df):
				continue

			if not frappe.db.exists("Custom Field", {"dt": self.doc_type, "fieldname": df.fieldname}):
				self.add_custom_field(df, i)
				self.flags.update_db = True
			else:
				self.update_in_custom_field(df, i)

		self.delete_custom_fields()

	def add_custom_field(self, df, i):
		d = frappe.new_doc("Custom Field")

		d.dt = self.doc_type

		for prop in docfield_properties:
			d.set(prop, df.get(prop))

		if i != 0:
			d.insert_after = self.fields[i - 1].fieldname
		d.idx = i

		d.insert()
		df.fieldname = d.fieldname

		if df.get("in_global_search"):
			self.flags.rebuild_doctype_for_global_search = True

	def update_in_custom_field(self, df, i):
		meta = frappe.get_meta(self.doc_type)
		meta_df = meta.get("fields", {"fieldname": df.fieldname})
		if not meta_df or is_standard_or_system_generated_field(meta_df[0]):
			# not a custom field
			return

		custom_field = frappe.get_doc("Custom Field", meta_df[0].name)
		changed = False
		for prop in docfield_properties:
			if df.get(prop) != custom_field.get(prop):
				if prop == "fieldtype":
					self.validate_fieldtype_change(df, meta_df[0].get(prop), df.get(prop))
				if prop == "in_global_search":
					self.flags.rebuild_doctype_for_global_search = True

				custom_field.set(prop, df.get(prop))
				changed = True

		# check and update `insert_after` property
		if i != 0:
			insert_after = self.fields[i - 1].fieldname
			if custom_field.insert_after != insert_after:
				custom_field.insert_after = insert_after
				custom_field.idx = i
				changed = True

		if changed:
			custom_field.db_update()
			self.flags.update_db = True
			# custom_field.save()

	def delete_custom_fields(self):
		meta = frappe.get_meta(self.doc_type)
		fields_to_remove = {df.fieldname for df in meta.get("fields")} - {
			df.fieldname for df in self.get("fields")
		}
		for fieldname in fields_to_remove:
			df = meta.get("fields", {"fieldname": fieldname})[0]
			if not is_standard_or_system_generated_field(df):
				frappe.delete_doc("Custom Field", df.name)

	def make_property_setter(
		self, prop, value, property_type, fieldname=None, apply_on=None, row_name=None
	):
		delete_property_setter(self.doc_type, prop, fieldname, row_name)

		property_value = self.get_existing_property_value(prop, fieldname)

		if property_value == value:
			return

		if not apply_on:
			apply_on = "DocField" if fieldname else "DocType"

		# create a new property setter
		frappe.make_property_setter(
			{
				"doctype": self.doc_type,
				"doctype_or_field": apply_on,
				"fieldname": fieldname,
				"row_name": row_name,
				"property": prop,
				"value": value,
				"property_type": property_type,
			},
			is_system_generated=False,
		)

	def get_existing_property_value(self, property_name, fieldname=None):
		# check if there is any need to make property setter!
		if fieldname:
			property_value = frappe.db.get_value(
				"DocField", {"parent": self.doc_type, "fieldname": fieldname}, property_name
			)
		else:
			if frappe.db.has_column("DocType", property_name):
				property_value = frappe.db.get_value("DocType", self.doc_type, property_name)
			else:
				property_value = None

		return property_value

	def validate_fieldtype_change(self, df, old_value, new_value):
		if df.is_virtual:
			return

		allowed = self.allow_fieldtype_change(old_value, new_value)
		if allowed:
			old_value_length = cint(frappe.db.type_map.get(old_value)[1])
			new_value_length = cint(frappe.db.type_map.get(new_value)[1])

			# Ignore fieldtype check validation if new field type has unspecified maxlength
			# Changes like DATA to TEXT, where new_value_lenth equals 0 will not be validated
			if new_value_length and (old_value_length > new_value_length):
				self.check_length_for_fieldtypes.append({"df": df, "old_value": old_value})
				self.validate_fieldtype_length()
			else:
				self.flags.update_db = True

		else:
			frappe.throw(
				_("Fieldtype cannot be changed from {0} to {1} in row {2}").format(
					old_value, new_value, df.idx
				)
			)

	def validate_fieldtype_length(self):
		for field in self.check_length_for_fieldtypes:
			df = field.get("df")
			max_length = cint(frappe.db.type_map.get(df.fieldtype)[1])
			fieldname = df.fieldname
			docs = frappe.db.sql(
				"""
				SELECT name, {fieldname}, LENGTH({fieldname}) AS len
				FROM `tab{doctype}`
				WHERE LENGTH({fieldname}) > {max_length}
			""".format(
					fieldname=fieldname, doctype=self.doc_type, max_length=max_length
				),
				as_dict=True,
			)
			links = []
			label = df.label
			for doc in docs:
				links.append(frappe.utils.get_link_to_form(self.doc_type, doc.name))
			links_str = ", ".join(links)

			if docs:
				frappe.throw(
					_(
						"Value for field {0} is too long in {1}. Length should be lesser than {2} characters"
					).format(frappe.bold(label), links_str, frappe.bold(max_length)),
					title=_("Data Too Long"),
					is_minimizable=len(docs) > 1,
				)

		self.flags.update_db = True

	@frappe.whitelist()
	def reset_to_defaults(self):
		if not self.doc_type:
			return

		reset_customization(self.doc_type)
		self.fetch_to_customize()

	@frappe.whitelist()
	def reset_layout(self):
		if not self.doc_type:
			return

		property_setters = frappe.get_all(
			"Property Setter",
			filters={"doc_type": self.doc_type, "property": ("in", ("field_order", "insert_after"))},
			pluck="name",
		)

		if not property_setters:
			return

		frappe.db.delete("Property Setter", {"name": ("in", property_setters)})
		frappe.clear_cache(doctype=self.doc_type)
		self.fetch_to_customize()

	@classmethod
	def allow_fieldtype_change(self, old_type: str, new_type: str) -> bool:
		"""allow type change, if both old_type and new_type are in same field group.
		field groups are defined in ALLOWED_FIELDTYPE_CHANGE variables.
		"""

		def in_field_group(group):
			return (old_type in group) and (new_type in group)

		return any(map(in_field_group, ALLOWED_FIELDTYPE_CHANGE))


def reset_customization(doctype):
	setters = frappe.get_all(
		"Property Setter",
		filters={
			"doc_type": doctype,
			"field_name": ["!=", "naming_series"],
			"property": ["!=", "options"],
			"is_system_generated": False,
		},
		pluck="name",
	)

	for setter in setters:
		frappe.delete_doc("Property Setter", setter)

	custom_fields = frappe.get_all(
		"Custom Field", filters={"dt": doctype, "is_system_generated": False}, pluck="name"
	)

	for field in custom_fields:
		frappe.delete_doc("Custom Field", field)

	frappe.clear_cache(doctype=doctype)


def is_standard_or_system_generated_field(df):
	return not df.get("is_custom_field") or df.get("is_system_generated")


doctype_properties = {
	"search_fields": "Data",
	"title_field": "Data",
	"image_field": "Data",
	"sort_field": "Data",
	"sort_order": "Data",
	"default_print_format": "Data",
	"allow_copy": "Check",
	"istable": "Check",
	"quick_entry": "Check",
	"queue_in_background": "Check",
	"editable_grid": "Check",
	"max_attachments": "Int",
	"make_attachments_public": "Check",
	"track_changes": "Check",
	"track_views": "Check",
	"allow_auto_repeat": "Check",
	"allow_import": "Check",
	"show_preview_popup": "Check",
	"default_email_template": "Data",
	"email_append_to": "Check",
	"subject_field": "Data",
	"sender_field": "Data",
	"naming_rule": "Data",
	"autoname": "Data",
	"show_title_field_in_link": "Check",
	"translate_link_fields": "Check",
	"is_calendar_and_gantt": "Check",
	"default_view": "Select",
	"force_re_route_to_default_view": "Check",
	"translated_doctype": "Check",
}

docfield_properties = {
	"idx": "Int",
	"label": "Data",
	"fieldtype": "Select",
	"options": "Text",
	"sort_options": "Check",
	"fetch_from": "Small Text",
	"fetch_if_empty": "Check",
	"show_dashboard": "Check",
	"permlevel": "Int",
	"width": "Data",
	"print_width": "Data",
	"non_negative": "Check",
	"reqd": "Check",
	"unique": "Check",
	"ignore_user_permissions": "Check",
	"in_list_view": "Check",
	"in_standard_filter": "Check",
	"in_global_search": "Check",
	"in_preview": "Check",
	"bold": "Check",
	"no_copy": "Check",
	"ignore_xss_filter": "Check",
	"hidden": "Check",
	"collapsible": "Check",
	"collapsible_depends_on": "Data",
	"print_hide": "Check",
	"print_hide_if_no_value": "Check",
	"report_hide": "Check",
	"allow_on_submit": "Check",
	"translatable": "Check",
	"mandatory_depends_on": "Data",
	"read_only_depends_on": "Data",
	"depends_on": "Data",
	"description": "Text",
	"default": "Text",
	"precision": "Select",
	"read_only": "Check",
	"length": "Int",
	"columns": "Int",
	"remember_last_selected_value": "Check",
	"allow_bulk_edit": "Check",
	"auto_repeat": "Link",
	"allow_in_quick_entry": "Check",
	"hide_border": "Check",
	"hide_days": "Check",
	"hide_seconds": "Check",
	"is_virtual": "Check",
}

doctype_link_properties = {
	"link_doctype": "Link",
	"link_fieldname": "Data",
	"group": "Data",
	"hidden": "Check",
}

doctype_action_properties = {
	"label": "Link",
	"action_type": "Select",
	"action": "Small Text",
	"group": "Data",
	"hidden": "Check",
}

doctype_state_properties = {"title": "Data", "color": "Select"}


ALLOWED_FIELDTYPE_CHANGE = (
	("Currency", "Float", "Percent"),
	("Small Text", "Data"),
	("Text", "Data"),
	("Text", "Text Editor", "Code", "Signature", "HTML Editor"),
	("Data", "Select"),
	("Text", "Small Text"),
	("Text", "Data", "Barcode"),
	("Code", "Geolocation"),
	("Table", "Table MultiSelect"),
)

ALLOWED_OPTIONS_CHANGE = ("Read Only", "HTML", "Data")<|MERGE_RESOLUTION|>--- conflicted
+++ resolved
@@ -216,7 +216,6 @@
 		self.set_property_setters_for_actions_and_links(meta)
 
 	def set_property_setter_for_field_order(self, meta):
-<<<<<<< HEAD
 		new_order = [df.fieldname for df in self.fields]
 		existing_order = getattr(meta, "field_order", None)
 		default_order = [
@@ -238,34 +237,6 @@
 				"doctype_or_field": "DocType",
 				"property": "field_order",
 				"value": json.dumps(new_order),
-=======
-		has_changed = False
-
-		if current_order := frappe.get_value(
-			"Property Setter",
-			fieldname="value",
-			filters={"doc_type": self.doctype, "property": "field_order"},
-		):
-			current_order = current_order.replace(" ", "").split(",")
-			has_changed = any(a != b.fieldname for a, b in zip(current_order, self.get("fields")))
-
-		else:
-			has_changed = any(
-				a.fieldname != b.fieldname for a, b in zip(self.get("fields"), meta.get("fields"))
-			)
-
-		if not has_changed:
-			return
-
-		field_order = json.dumps([a.fieldname for a in self.get("fields")])
-		frappe.make_property_setter(
-			args={
-				"doctype": self.doc_type,
-				"property": "field_order",
-				"value": field_order,
-				"doctype_or_field": "DocType",
-				"property_type": "JSON",
->>>>>>> 5801cf77
 			},
 			is_system_generated=False,
 		)
