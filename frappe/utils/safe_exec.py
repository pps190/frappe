
import os, json, inspect
import mimetypes
from html2text import html2text
from RestrictedPython import compile_restricted, safe_globals
import RestrictedPython.Guards
import frappe
from frappe import _
import frappe.utils
import frappe.utils.data
from frappe.website.utils import (get_shade, get_toc, get_next_link)
from frappe.modules import scrub
from frappe.www.printview import get_visible_columns
import frappe.exceptions
import frappe.integrations.utils
from frappe.frappeclient import FrappeClient

class ServerScriptNotEnabled(frappe.PermissionError):
	pass

class NamespaceDict(frappe._dict):
	"""Raise AttributeError if function not found in namespace"""
	def __getattr__(self, key):
		ret = self.get(key)
		if (not ret and key.startswith("__")) or (key not in self):
			def default_function(*args, **kwargs):
				raise AttributeError(f"module has no attribute '{key}'")
			return default_function
		return ret


def safe_exec(script, _globals=None, _locals=None):
	# server scripts can be disabled via site_config.json
	# they are enabled by default
	if 'server_script_enabled' in frappe.conf:
		enabled = frappe.conf.server_script_enabled
	else:
		enabled = True

	if not enabled:
		frappe.throw(_('Please Enable Server Scripts'), ServerScriptNotEnabled)

	# build globals
	exec_globals = get_safe_globals()
	if _globals:
		exec_globals.update(_globals)

	# execute script compiled by RestrictedPython
	exec(compile_restricted(script), exec_globals, _locals) # pylint: disable=exec-used

	return exec_globals, _locals

def get_safe_globals():
	datautils = frappe._dict()
	if frappe.db:
		date_format = frappe.db.get_default("date_format") or "yyyy-mm-dd"
		time_format = frappe.db.get_default("time_format") or "HH:mm:ss"
	else:
		date_format = "yyyy-mm-dd"
		time_format = "HH:mm:ss"

	add_data_utils(datautils)

	if "_" in getattr(frappe.local, 'form_dict', {}):
		del frappe.local.form_dict["_"]

	user = getattr(frappe.local, "session", None) and frappe.local.session.user or "Guest"

	out = NamespaceDict(
		# make available limited methods of frappe
		json=NamespaceDict(
			loads = json.loads,
			dumps = json.dumps),
		dict=dict,
		log=frappe.log,
		_dict=frappe._dict,
		frappe=NamespaceDict(
			flags=frappe._dict(),
			format=frappe.format_value,
			format_value=frappe.format_value,
			date_format=date_format,
			time_format=time_format,
			format_date=frappe.utils.data.global_date_format,
			form_dict=getattr(frappe.local, 'form_dict', {}),
			bold=frappe.bold,
			copy_doc=frappe.copy_doc,

			get_meta=frappe.get_meta,
			get_doc=frappe.get_doc,
			get_cached_doc=frappe.get_cached_doc,
			get_list=frappe.get_list,
			get_all=frappe.get_all,
			get_system_settings=frappe.get_system_settings,
			rename_doc=frappe.rename_doc,

			utils=datautils,
			get_url=frappe.utils.get_url,
			render_template=frappe.render_template,
			msgprint=frappe.msgprint,
			throw=frappe.throw,
			sendmail = frappe.sendmail,
			get_print = frappe.get_print,
			attach_print = frappe.attach_print,

			user=user,
			get_fullname=frappe.utils.get_fullname,
			get_gravatar=frappe.utils.get_gravatar_url,
			full_name=frappe.local.session.data.full_name if getattr(frappe.local, "session", None) else "Guest",
			request=getattr(frappe.local, 'request', {}),
			session=frappe._dict(
				user=user,
				csrf_token=frappe.local.session.data.csrf_token if getattr(frappe.local, "session", None) else ''
			),
			make_get_request = frappe.integrations.utils.make_get_request,
			make_post_request = frappe.integrations.utils.make_post_request,
			socketio_port=frappe.conf.socketio_port,
			get_hooks=frappe.get_hooks,
			sanitize_html=frappe.utils.sanitize_html,
			log_error=frappe.log_error,
			cache=frappe.cache 
		),
		FrappeClient=FrappeClient,
		style=frappe._dict(
			border_color='#d1d8dd'
		),
		get_toc=get_toc,
		get_next_link=get_next_link,
		_=frappe._,
		get_shade=get_shade,
		scrub=scrub,
		guess_mimetype=mimetypes.guess_type,
		html2text=html2text,
		dev_server=1 if frappe._dev_server else 0,
		run_script=run_script
	)

	add_module_properties(frappe.exceptions, out.frappe, lambda obj: inspect.isclass(obj) and issubclass(obj, Exception))

	if not frappe.flags.in_setup_help:
		out.get_visible_columns = get_visible_columns
		out.frappe.date_format = date_format
		out.frappe.time_format = time_format
		out.frappe.db = NamespaceDict(
			get_list = frappe.get_list,
			get_all = frappe.get_all,
			get_value = frappe.db.get_value,
			set_value = frappe.db.set_value,
			get_single_value = frappe.db.get_single_value,
			get_default = frappe.db.get_default,
			escape = frappe.db.escape,
			sql = read_sql,
<<<<<<< HEAD
			commit = frappe.db.commit
=======
			sum = frappe.db.sum,
			avg = frappe.db.avg,
			count = frappe.db.count,
			min = frappe.db.min,
			max = frappe.db.max
>>>>>>> 04b44175
		)

	if frappe.response:
		out.frappe.response = frappe.response

	out.update(safe_globals)

	# default writer allows write access
	out._write_ = _write
	out._getitem_ = _getitem
	out._getattr_ = _getattr

	# allow iterators and list comprehension
	out._getiter_ = iter
	out._iter_unpack_sequence_ = RestrictedPython.Guards.guarded_iter_unpack_sequence
	out.sorted = sorted

	return out

def read_sql(query, *args, **kwargs):
	'''a wrapper for frappe.db.sql to allow reads'''
	if query.strip().split(None, 1)[0].lower() == 'select':
		return frappe.db.sql(query, *args, **kwargs)
	else:
		raise frappe.PermissionError('Only SELECT SQL allowed in scripting')

def run_script(script):
	'''run another server script'''
	return frappe.get_doc('Server Script', script).execute_method()

def _getitem(obj, key):
	# guard function for RestrictedPython
	# allow any key to be accessed as long as it does not start with underscore
	if isinstance(key, str) and key.startswith('_'):
		raise SyntaxError('Key starts with _')
	return obj[key]

def _getattr(object, name, default=None):
	# guard function for RestrictedPython
	# allow any key to be accessed as long as
	# 1. it does not start with an underscore (safer_getattr)
	# 2. it is not an UNSAFE_ATTRIBUTES

	UNSAFE_ATTRIBUTES = {
		# Generator Attributes
		"gi_frame", "gi_code",
		# Coroutine Attributes
		"cr_frame", "cr_code", "cr_origin",
		# Async Generator Attributes
		"ag_code", "ag_frame",
		# Traceback Attributes
		"tb_frame", "tb_next",
	}

	if isinstance(name, str) and (name in UNSAFE_ATTRIBUTES):
		raise SyntaxError("{name} is an unsafe attribute".format(name=name))
	return RestrictedPython.Guards.safer_getattr(object, name, default=default)

def _write(obj):
	# guard function for RestrictedPython
	# allow writing to any object
	return obj

def add_data_utils(data):
	for key, obj in frappe.utils.data.__dict__.items():
		if key in VALID_UTILS:
			data[key] = obj

def add_module_properties(module, data, filter_method):
	for key, obj in module.__dict__.items():
		if key.startswith("_"):
			# ignore
			continue

		if filter_method(obj):
			# only allow functions
			data[key] = obj

VALID_UTILS = (
"DATE_FORMAT",
"TIME_FORMAT",
"DATETIME_FORMAT",
"is_invalid_date_string",
"getdate",
"get_datetime",
"to_timedelta",
"get_timedelta",
"add_to_date",
"add_days",
"add_months",
"add_years",
"date_diff",
"month_diff",
"time_diff",
"time_diff_in_seconds",
"time_diff_in_hours",
"now_datetime",
"get_timestamp",
"get_eta",
"get_time_zone",
"convert_utc_to_user_timezone",
"now",
"nowdate",
"today",
"nowtime",
"get_first_day",
"get_quarter_start",
"get_first_day_of_week",
"get_year_start",
"get_last_day_of_week",
"get_last_day",
"get_time",
"get_datetime_in_timezone",
"get_datetime_str",
"get_date_str",
"get_time_str",
"get_user_date_format",
"get_user_time_format",
"format_date",
"format_time",
"format_datetime",
"format_duration",
"get_weekdays",
"get_weekday",
"get_timespan_date_range",
"global_date_format",
"has_common",
"flt",
"cint",
"floor",
"ceil",
"cstr",
"rounded",
"remainder",
"safe_div",
"round_based_on_smallest_currency_fraction",
"encode",
"parse_val",
"fmt_money",
"get_number_format_info",
"money_in_words",
"in_words",
"is_html",
"is_image",
"get_thumbnail_base64_for_image",
"image_to_base64",
"strip_html",
"escape_html",
"pretty_date",
"comma_or",
"comma_and",
"comma_sep",
"new_line_sep",
"filter_strip_join",
"get_url",
"get_host_name_from_request",
"url_contains_port",
"get_host_name",
"get_link_to_form",
"get_link_to_report",
"get_absolute_url",
"get_url_to_form",
"get_url_to_list",
"get_url_to_report",
"get_url_to_report_with_filters",
"evaluate_filters",
"compare",
"get_filter",
"make_filter_tuple",
"make_filter_dict",
"sanitize_column",
"scrub_urls",
"expand_relative_urls",
"quoted",
"quote_urls",
"unique",
"strip",
"to_markdown",
"md_to_html",
"markdown",
"is_subset",
"generate_hash",
"formatdate",
"get_user_info_for_avatar",
"get_abbr"
)<|MERGE_RESOLUTION|>--- conflicted
+++ resolved
@@ -149,15 +149,12 @@
 			get_default = frappe.db.get_default,
 			escape = frappe.db.escape,
 			sql = read_sql,
-<<<<<<< HEAD
-			commit = frappe.db.commit
-=======
 			sum = frappe.db.sum,
 			avg = frappe.db.avg,
 			count = frappe.db.count,
 			min = frappe.db.min,
-			max = frappe.db.max
->>>>>>> 04b44175
+			max = frappe.db.max,
+			commit = frappe.db.commit
 		)
 
 	if frappe.response:
