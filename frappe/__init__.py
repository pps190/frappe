# Copyright (c) 2015, Frappe Technologies Pvt. Ltd. and Contributors
# MIT License. See license.txt
"""
globals attached to frappe module
+ some utility functions that should probably be moved
"""
from __future__ import unicode_literals

from werkzeug.local import Local, release_local
import os, importlib, inspect, json

# public
from .exceptions import *
from .utils.jinja import get_jenv, get_template, render_template

<<<<<<< HEAD
__version__ = "7.0.0-beta"
=======
__version__ = "6.27.24"
>>>>>>> 92a67b7b

local = Local()

class _dict(dict):
	"""dict like object that exposes keys as attributes"""
	def __getattr__(self, key):
		ret = self.get(key)
		if not ret and key.startswith("__"):
			raise AttributeError()
		return ret
	def __setattr__(self, key, value):
		self[key] = value
	def __getstate__(self):
		return self
	def __setstate__(self, d):
		self.update(d)
	def update(self, d):
		"""update and return self -- the missing dict feature in python"""
		super(_dict, self).update(d)
		return self
	def copy(self):
		return _dict(dict(self).copy())

def _(msg, lang=None):
	"""Returns translated string in current lang, if exists."""
	from frappe.translate import get_full_dict
	from frappe.utils import cstr

	if not lang:
		lang = local.lang

	# msg should always be unicode
	msg = cstr(msg)

	return get_full_dict(local.lang).get(msg) or msg

def get_lang_dict(fortype, name=None):
	"""Returns the translated language dict for the given type and name.

	 :param fortype: must be one of `doctype`, `page`, `report`, `include`, `jsfile`, `boot`
	 :param name: name of the document for which assets are to be returned."""
	if local.lang=="en":
		return {}
	from frappe.translate import get_dict
	return get_dict(fortype, name)

def set_user_lang(user, user_language=None):
	"""Guess and set user language for the session. `frappe.local.lang`"""
	from frappe.translate import get_user_lang
	local.lang = get_user_lang(user)

# local-globals
db = local("db")
conf = local("conf")
form = form_dict = local("form_dict")
request = local("request")
response = local("response")
session = local("session")
user = local("user")
flags = local("flags")

error_log = local("error_log")
debug_log = local("debug_log")
message_log = local("message_log")

lang = local("lang")

def init(site, sites_path=None, new_site=False):
	"""Initialize frappe for the current site. Reset thread locals `frappe.local`"""
	if getattr(local, "initialised", None):
		return

	if not sites_path:
		sites_path = '.'

	local.error_log = []
	local.message_log = []
	local.debug_log = []
	local.realtime_log = []
	local.flags = _dict({
		"ran_schedulers": [],
		"currenty_saving": _dict(),
		"redirect_location": "",
		"in_install_db": False,
		"in_install_app": False,
		"in_import": False,
		"in_test": False,
		"mute_messages": False,
		"ignore_links": False,
		"mute_emails": False,
		"has_dataurl": False,
		"new_site": new_site
	})
	local.rollback_observers = []
	local.test_objects = {}

	local.site = site
	local.sites_path = sites_path
	local.site_path = os.path.join(sites_path, site)

	local.request_ip = None
	local.response = _dict({"docs":[]})
	local.task_id = None

	local.conf = _dict(get_site_config())
	local.lang = local.conf.lang or "en"
	local.lang_full_dict = None

	local.module_app = None
	local.app_modules = None
	local.system_settings = None

	local.user = None
	local.user_perms = None
	local.session = None
	local.role_permissions = {}
	local.valid_columns = {}
	local.new_doc_templates = {}

	local.jenv = None
	local.jloader =None
	local.cache = {}

	setup_module_map()

	local.initialised = True

def connect(site=None, db_name=None):
	"""Connect to site database instance.

	:param site: If site is given, calls `frappe.init`.
	:param db_name: Optional. Will use from `site_config.json`."""
	from database import Database
	if site:
		init(site)
	local.db = Database(user=db_name or local.conf.db_name)
	local.form_dict = _dict()
	local.session = _dict()
	set_user("Administrator")

def get_site_config(sites_path=None, site_path=None):
	"""Returns `site_config.json` combined with `sites/common_site_config.json`.
	`site_config` is a set of site wide settings like database name, password, email etc."""
	config = {}

	sites_path = sites_path or getattr(local, "sites_path", None)
	site_path = site_path or getattr(local, "site_path", None)

	if sites_path:
		common_site_config = os.path.join(sites_path, "common_site_config.json")
		if os.path.exists(common_site_config):
			config.update(get_file_json(common_site_config))

	if site_path:
		site_config = os.path.join(site_path, "site_config.json")
		if os.path.exists(site_config):
			config.update(get_file_json(site_config))
		elif local.site and not local.flags.new_site:
			raise IncorrectSitePath, "{0} does not exist".format(site_config)

	return _dict(config)

def get_conf(site=None):
	if hasattr(local, 'conf'):
		return local.conf

	else:
		# if no site, get from common_site_config.json
		with init_site(site):
			return local.conf

class init_site:
	def __init__(self, site=None):
		'''If site==None, initialize it for empty site ('') to load common_site_config.json'''
		self.site = site or ''

	def __enter__(self):
		init(self.site)
		return local

	def __exit__(self, type, value, traceback):
		destroy()

def destroy():
	"""Closes connection and releases werkzeug local."""
	if db:
		db.close()

	release_local(local)

# memcache
redis_server = None
def cache():
	"""Returns memcache connection."""
	global redis_server
	if not redis_server:
		from frappe.utils.redis_wrapper import RedisWrapper
		redis_server = RedisWrapper.from_url(conf.get('redis_cache')
			or "redis://localhost:11311")
	return redis_server

def get_traceback():
	"""Returns error traceback."""
	import utils
	return utils.get_traceback()

def errprint(msg):
	"""Log error. This is sent back as `exc` in response.

	:param msg: Message."""
	from utils import cstr
	if not request or (not "cmd" in local.form_dict):
		print cstr(msg)

	error_log.append(cstr(msg))

def log(msg):
	"""Add to `debug_log`.

	:param msg: Message."""
	if not request:
		if conf.get("logging") or False:
			print repr(msg)

	from utils import cstr
	debug_log.append(cstr(msg))

def msgprint(msg, title=None, raise_exception=0, as_table=False, indicator=None, alert=False):
	"""Print a message to the user (via HTTP response).
	Messages are sent in the `__server_messages` property in the
	response JSON and shown in a pop-up / modal.

	:param msg: Message.
	:param title: [optional] Message title.
	:param raise_exception: [optional] Raise given exception and show message.
	:param as_table: [optional] If `msg` is a list of lists, render as HTML table.
	"""
	from utils import encode

	out = _dict(message=msg)

	def _raise_exception():
		if raise_exception:
			if flags.rollback_on_exception:
				db.rollback()
			import inspect

			if inspect.isclass(raise_exception) and issubclass(raise_exception, Exception):
				raise raise_exception, encode(msg)
			else:
				raise ValidationError, encode(msg)

	if flags.mute_messages:
		_raise_exception()
		return

	if as_table and type(msg) in (list, tuple):
		out.msg = '<table border="1px" style="border-collapse: collapse" cellpadding="2px">' + ''.join(['<tr>'+''.join(['<td>%s</td>' % c for c in r])+'</tr>' for r in msg]) + '</table>'

	if flags.print_messages:
		print "Message: " + repr(out.msg).encode("utf-8")

	if title:
		out.title = title

	if not indicator and raise_exception:
		indicator = 'red'

	if indicator:
		out.indicator = indicator

	if alert:
		out.alert = 1

	message_log.append(json.dumps(out))
	_raise_exception()

def throw(msg, exc=ValidationError, title=None):
	"""Throw execption and show message (`msgprint`).

	:param msg: Message.
	:param exc: Exception class. Default `frappe.ValidationError`"""
	msgprint(msg, raise_exception=exc, title=title)

def emit_js(js, user=False, **kwargs):
	from frappe.async import publish_realtime
	if user == False:
		user = session.user
	publish_realtime('eval_js', js, user=user, **kwargs)

def create_folder(path, with_init=False):
	"""Create a folder in the given path and add an `__init__.py` file (optional).

	:param path: Folder path.
	:param with_init: Create `__init__.py` in the new folder."""
	from frappe.utils import touch_file
	if not os.path.exists(path):
		os.makedirs(path)

		if with_init:
			touch_file(os.path.join(path, "__init__.py"))

def set_user(username):
	"""Set current user.

	:param username: **User** name to set as current user."""
	local.session.user = username
	local.session.sid = username
	local.cache = {}
	local.form_dict = _dict()
	local.jenv = None
	local.session.data = _dict()
	local.role_permissions = {}
	local.new_doc_templates = {}
	local.user_perms = None

def get_user():
	from frappe.utils.user import UserPermissions
	if not local.user_perms:
		local.user_perms = UserPermissions(local.session.user)
	return local.user_perms

def get_roles(username=None):
	"""Returns roles of current user."""
	if not local.session:
		return ["Guest"]

	if username:
		import frappe.utils.user
		return frappe.utils.user.get_roles(username)
	else:
		return get_user().get_roles()

def get_request_header(key, default=None):
	"""Return HTTP request header.

	:param key: HTTP header key.
	:param default: Default value."""
	return request.headers.get(key, default)

def sendmail(recipients=(), sender="", subject="No Subject", message="No Message",
		as_markdown=False, delayed=True, reference_doctype=None, reference_name=None,
		unsubscribe_method=None, unsubscribe_params=None, unsubscribe_message=None,
		attachments=None, content=None, doctype=None, name=None, reply_to=None,
		cc=(), show_as_cc=(), message_id=None, in_reply_to=None, send_after=None, expose_recipients=False,
		send_priority=1, communication=None):
	"""Send email using user's default **Email Account** or global default **Email Account**.


	:param recipients: List of recipients.
	:param sender: Email sender. Default is current user.
	:param subject: Email Subject.
	:param message: (or `content`) Email Content.
	:param as_markdown: Convert content markdown to HTML.
	:param delayed: Send via scheduled email sender **Email Queue**. Don't send immediately. Default is true
	:param send_priority: Priority for Email Queue, default 1.
	:param reference_doctype: (or `doctype`) Append as communication to this DocType.
	:param reference_name: (or `name`) Append as communication to this document name.
	:param unsubscribe_method: Unsubscribe url with options email, doctype, name. e.g. `/api/method/unsubscribe`
	:param unsubscribe_params: Unsubscribe paramaters to be loaded on the unsubscribe_method [optional] (dict).
	:param attachments: List of attachments.
	:param reply_to: Reply-To email id.
	:param message_id: Used for threading. If a reply is received to this email, Message-Id is sent back as In-Reply-To in received email.
	:param in_reply_to: Used to send the Message-Id of a received email back as In-Reply-To.
	:param send_after: Send after the given datetime.
	:param expose_recipients: Display all recipients in the footer message - "This email was sent to"
	:param communication: Communication link to be set in Email Queue record
	"""

	if delayed:
		import frappe.email.queue
		frappe.email.queue.send(recipients=recipients, sender=sender,
			subject=subject, message=content or message,
			reference_doctype = doctype or reference_doctype, reference_name = name or reference_name,
			unsubscribe_method=unsubscribe_method, unsubscribe_params=unsubscribe_params, unsubscribe_message=unsubscribe_message,
			attachments=attachments, reply_to=reply_to, cc=cc, show_as_cc=show_as_cc, message_id=message_id, in_reply_to=in_reply_to,
			send_after=send_after, expose_recipients=expose_recipients, send_priority=send_priority, communication=communication)
	else:
		import frappe.email
		if as_markdown:
			frappe.email.sendmail_md(recipients, sender=sender,
				subject=subject, msg=content or message, attachments=attachments, reply_to=reply_to,
				cc=cc, message_id=message_id, in_reply_to=in_reply_to)
		else:
			frappe.email.sendmail(recipients, sender=sender,
				subject=subject, msg=content or message, attachments=attachments, reply_to=reply_to,
				cc=cc, message_id=message_id, in_reply_to=in_reply_to)

whitelisted = []
guest_methods = []
xss_safe_methods = []
def whitelist(allow_guest=False, xss_safe=False):
	"""
	Decorator for whitelisting a function and making it accessible via HTTP.
	Standard request will be `/api/method/[path.to.method]`

	:param allow_guest: Allow non logged-in user to access this method.

	Use as:

		@frappe.whitelist()
		def myfunc(param1, param2):
			pass
	"""
	def innerfn(fn):
		global whitelisted, guest_methods, xss_safe_methods
		whitelisted.append(fn)

		if allow_guest:
			guest_methods.append(fn)

			if xss_safe:
				xss_safe_methods.append(fn)

		return fn

	return innerfn

def only_for(roles):
	"""Raise `frappe.PermissionError` if the user does not have any of the given **Roles**.

	:param roles: List of roles to check."""
	if not isinstance(roles, (tuple, list)):
		roles = (roles,)
	roles = set(roles)
	myroles = set(get_roles())
	if not roles.intersection(myroles):
		raise PermissionError

def clear_cache(user=None, doctype=None):
	"""Clear **User**, **DocType** or global cache.

	:param user: If user is given, only user cache is cleared.
	:param doctype: If doctype is given, only DocType cache is cleared."""
	import frappe.sessions
	if doctype:
		import frappe.model.meta
		frappe.model.meta.clear_cache(doctype)
		reset_metadata_version()
	elif user:
		frappe.sessions.clear_cache(user)
	else: # everything
		import translate
		frappe.sessions.clear_cache()
		translate.clear_cache()
		reset_metadata_version()
		local.cache = {}
		local.new_doc_templates = {}

		for fn in get_hooks("clear_cache"):
			get_attr(fn)()

	local.role_permissions = {}

def has_permission(doctype=None, ptype="read", doc=None, user=None, verbose=False, throw=False):
	"""Raises `frappe.PermissionError` if not permitted.

	:param doctype: DocType for which permission is to be check.
	:param ptype: Permission type (`read`, `write`, `create`, `submit`, `cancel`, `amend`). Default: `read`.
	:param doc: [optional] Checks User permissions for given doc.
	:param user: [optional] Check for given user. Default: current user."""
	if not doctype and doc:
		doctype = doc.doctype

	import frappe.permissions
	out = frappe.permissions.has_permission(doctype, ptype, doc=doc, verbose=verbose, user=user)
	if throw and not out:
		if doc:
			frappe.throw(_("No permission for {0}").format(doc.doctype + " " + doc.name))
		else:
			frappe.throw(_("No permission for {0}").format(doctype))

	return out

def has_website_permission(doctype, ptype="read", doc=None, user=None, verbose=False):
	"""Raises `frappe.PermissionError` if not permitted.

	:param doctype: DocType for which permission is to be check.
	:param ptype: Permission type (`read`, `write`, `create`, `submit`, `cancel`, `amend`). Default: `read`.
	:param doc: Checks User permissions for given doc.
	:param user: [optional] Check for given user. Default: current user."""

	if not user:
		user = session.user

	hooks = (get_hooks("has_website_permission") or {}).get(doctype, [])
	if hooks:
		if isinstance(doc, basestring):
			doc = get_doc(doctype, doc)

		for method in hooks:
			result = call(method, doc=doc, ptype=ptype, user=user, verbose=verbose)
			# if even a single permission check is Falsy
			if not result:
				return False

		# else it is Truthy
		return True

	else:
		return False

def is_table(doctype):
	"""Returns True if `istable` property (indicating child Table) is set for given DocType."""
	def get_tables():
		return db.sql_list("select name from tabDocType where istable=1")

	tables = cache().get_value("is_table", get_tables)
	return doctype in tables

def get_precision(doctype, fieldname, currency=None, doc=None):
	"""Get precision for a given field"""
	from frappe.model.meta import get_field_precision
	return get_field_precision(get_meta(doctype).get_field(fieldname), doc, currency)

def generate_hash(txt=None, length=None):
	"""Generates random hash for given text + current timestamp + random string."""
	import hashlib, time
	from .utils import random_string
	digest = hashlib.sha224((txt or "") + repr(time.time()) + repr(random_string(8))).hexdigest()
	if length:
		digest = digest[:length]
	return digest

def reset_metadata_version():
	"""Reset `metadata_version` (Client (Javascript) build ID) hash."""
	v = generate_hash()
	cache().set_value("metadata_version", v)
	return v

def new_doc(doctype, parent_doc=None, parentfield=None, as_dict=False):
	"""Returns a new document of the given DocType with defaults set.

	:param doctype: DocType of the new document.
	:param parent_doc: [optional] add to parent document.
	:param parentfield: [optional] add against this `parentfield`."""
	from frappe.model.create_new import get_new_doc
	return get_new_doc(doctype, parent_doc, parentfield, as_dict=as_dict)

def set_value(doctype, docname, fieldname, value):
	"""Set document value. Calls `frappe.client.set_value`"""
	import frappe.client
	return frappe.client.set_value(doctype, docname, fieldname, value)

def get_doc(arg1, arg2=None):
	"""Return a `frappe.model.document.Document` object of the given type and name.

	:param arg1: DocType name as string **or** document JSON.
	:param arg2: [optional] Document name as string.

	Examples:

		# insert a new document
		todo = frappe.get_doc({"doctype":"ToDo", "description": "test"})
		tood.insert()

		# open an existing document
		todo = frappe.get_doc("ToDo", "TD0001")

	"""
	import frappe.model.document
	return frappe.model.document.get_doc(arg1, arg2)

def get_last_doc(doctype):
	"""Get last created document of this type."""
	d = get_all(doctype, ["name"], order_by="creation desc", limit_page_length=1)
	if d:
		return get_doc(doctype, d[0].name)
	else:
		raise DoesNotExistError

def get_single(doctype):
	"""Return a `frappe.model.document.Document` object of the given Single doctype."""
	return get_doc(doctype, doctype)

def get_meta(doctype, cached=True):
	"""Get `frappe.model.meta.Meta` instance of given doctype name."""
	import frappe.model.meta
	return frappe.model.meta.get_meta(doctype, cached=cached)

def get_meta_module(doctype):
	import frappe.modules
	return frappe.modules.load_doctype_module(doctype)

def delete_doc(doctype=None, name=None, force=0, ignore_doctypes=None, for_reload=False,
	ignore_permissions=False, flags=None):
	"""Delete a document. Calls `frappe.model.delete_doc.delete_doc`.

	:param doctype: DocType of document to be delete.
	:param name: Name of document to be delete.
	:param force: Allow even if document is linked. Warning: This may lead to data integrity errors.
	:param ignore_doctypes: Ignore if child table is one of these.
	:param for_reload: Call `before_reload` trigger before deleting.
	:param ignore_permissions: Ignore user permissions."""
	import frappe.model.delete_doc
	frappe.model.delete_doc.delete_doc(doctype, name, force, ignore_doctypes, for_reload,
		ignore_permissions, flags)

def delete_doc_if_exists(doctype, name, force=0):
	"""Delete document if exists."""
	if db.exists(doctype, name):
		delete_doc(doctype, name, force=force)

def reload_doctype(doctype, force=False):
	"""Reload DocType from model (`[module]/[doctype]/[name]/[name].json`) files."""
	reload_doc(scrub(db.get_value("DocType", doctype, "module")), "doctype", scrub(doctype), force=force)

def reload_doc(module, dt=None, dn=None, force=False):
	"""Reload Document from model (`[module]/[doctype]/[name]/[name].json`) files.

	:param module: Module name.
	:param dt: DocType name.
	:param dn: Document name.
	:param force: Reload even if `modified` timestamp matches.
	"""

	import frappe.modules
	return frappe.modules.reload_doc(module, dt, dn, force=force)

def rename_doc(doctype, old, new, debug=0, force=False, merge=False, ignore_permissions=False):
	"""Rename a document. Calls `frappe.model.rename_doc.rename_doc`"""
	from frappe.model.rename_doc import rename_doc
	return rename_doc(doctype, old, new, force=force, merge=merge, ignore_permissions=ignore_permissions)

def get_module(modulename):
	"""Returns a module object for given Python module name using `importlib.import_module`."""
	return importlib.import_module(modulename)

def scrub(txt):
	"""Returns sluggified string. e.g. `Sales Order` becomes `sales_order`."""
	return txt.replace(' ','_').replace('-', '_').lower()

def unscrub(txt):
	"""Returns titlified string. e.g. `sales_order` becomes `Sales Order`."""
	return txt.replace('_',' ').replace('-', ' ').title()

def get_module_path(module, *joins):
	"""Get the path of the given module name.

	:param module: Module name.
	:param *joins: Join additional path elements using `os.path.join`."""
	module = scrub(module)
	return get_pymodule_path(local.module_app[module] + "." + module, *joins)

def get_app_path(app_name, *joins):
	"""Return path of given app.

	:param app: App name.
	:param *joins: Join additional path elements using `os.path.join`."""
	return get_pymodule_path(app_name, *joins)

def get_site_path(*joins):
	"""Return path of current site.

	:param *joins: Join additional path elements using `os.path.join`."""
	return os.path.join(local.site_path, *joins)

def get_pymodule_path(modulename, *joins):
	"""Return path of given Python module name.

	:param modulename: Python module name.
	:param *joins: Join additional path elements using `os.path.join`."""
	if not "public" in joins:
		joins = [scrub(part) for part in joins]
	return os.path.join(os.path.dirname(get_module(scrub(modulename)).__file__), *joins)

def get_module_list(app_name):
	"""Get list of modules for given all via `app/modules.txt`."""
	return get_file_items(os.path.join(os.path.dirname(get_module(app_name).__file__), "modules.txt"))

def get_all_apps(with_internal_apps=True, sites_path=None):
	"""Get list of all apps via `sites/apps.txt`."""
	if not sites_path:
		sites_path = local.sites_path

	apps = get_file_items(os.path.join(sites_path, "apps.txt"), raise_not_found=True)

	if with_internal_apps:
		for app in get_file_items(os.path.join(local.site_path, "apps.txt")):
			if app not in apps:
				apps.append(app)

	if "frappe" in apps:
		apps.remove("frappe")
	apps.insert(0, 'frappe')

	return apps

def get_installed_apps(sort=False, frappe_last=False):
	"""Get list of installed apps in current site."""
	if getattr(flags, "in_install_db", True):
		return []

	if not db:
		connect()

	installed = json.loads(db.get_global("installed_apps") or "[]")

	if sort:
		installed = [app for app in get_all_apps(True) if app in installed]

	if frappe_last:
		if 'frappe' in installed:
			installed.remove('frappe')
		installed.append('frappe')

	return installed

def get_doc_hooks():
	'''Returns hooked methods for given doc. It will expand the dict tuple if required.'''
	if not hasattr(local, 'doc_events_hooks'):
		hooks = get_hooks('doc_events', {})
		out = {}
		for key, value in hooks.iteritems():
			if isinstance(key, tuple):
				for doctype in key:
					append_hook(out, doctype, value)
			else:
				append_hook(out, key, value)

		local.doc_events_hooks = out

	return local.doc_events_hooks

def get_hooks(hook=None, default=None, app_name=None):
	"""Get hooks via `app/hooks.py`

	:param hook: Name of the hook. Will gather all hooks for this name and return as a list.
	:param default: Default if no hook found.
	:param app_name: Filter by app."""
	def load_app_hooks(app_name=None):
		hooks = {}
		for app in [app_name] if app_name else get_installed_apps(sort=True):
			app = "frappe" if app=="webnotes" else app
			try:
				app_hooks = get_module(app + ".hooks")
			except ImportError:
				if local.flags.in_install_app:
					# if app is not installed while restoring
					# ignore it
					pass
				raise
			for key in dir(app_hooks):
				if not key.startswith("_"):
					append_hook(hooks, key, getattr(app_hooks, key))
		return hooks


	if app_name:
		hooks = _dict(load_app_hooks(app_name))
	else:
		hooks = _dict(cache().get_value("app_hooks", load_app_hooks))

	if hook:
		return hooks.get(hook) or (default if default is not None else [])
	else:
		return hooks

def append_hook(target, key, value):
	'''appends a hook to the the target dict.

	If the hook key, exists, it will make it a key.

	If the hook value is a dict, like doc_events, it will
	listify the values against the key.
	'''
	if isinstance(value, dict):
		# dict? make a list of values against each key
		target.setdefault(key, {})
		for inkey in value:
			append_hook(target[key], inkey, value[inkey])
	else:
		# make a list
		target.setdefault(key, [])
		if not isinstance(value, list):
			value = [value]
		target[key].extend(value)

def setup_module_map():
	"""Rebuild map of all modules (internal)."""
	_cache = cache()

	if conf.db_name:
		local.app_modules = _cache.get_value("app_modules")
		local.module_app = _cache.get_value("module_app")

	if not (local.app_modules and local.module_app):
		local.module_app, local.app_modules = {}, {}
		for app in get_all_apps(True):
			if app=="webnotes": app="frappe"
			local.app_modules.setdefault(app, [])
			for module in get_module_list(app):
				module = scrub(module)
				local.module_app[module] = app
				local.app_modules[app].append(module)

		if conf.db_name:
			_cache.set_value("app_modules", local.app_modules)
			_cache.set_value("module_app", local.module_app)

def get_file_items(path, raise_not_found=False, ignore_empty_lines=True):
	"""Returns items from text file as a list. Ignores empty lines."""
	import frappe.utils

	content = read_file(path, raise_not_found=raise_not_found)
	if content:
		content = frappe.utils.strip(content)

		return [p.strip() for p in content.splitlines() if (not ignore_empty_lines) or (p.strip() and not p.startswith("#"))]
	else:
		return []

def get_file_json(path):
	"""Read a file and return parsed JSON object."""
	with open(path, 'r') as f:
		return json.load(f)

def read_file(path, raise_not_found=False):
	"""Open a file and return its content as Unicode."""
	from frappe.utils import cstr
	if isinstance(path, unicode):
		path = path.encode("utf-8")

	if os.path.exists(path):
		with open(path, "r") as f:
			return cstr(f.read())
	elif raise_not_found:
		raise IOError("{} Not Found".format(path))
	else:
		return None

def get_attr(method_string):
	"""Get python method object from its name."""
	app_name = method_string.split(".")[0]
	if not local.flags.in_install and app_name not in get_installed_apps():
		throw(_("App {0} is not installed").format(app_name), AppNotInstalledError)

	modulename = '.'.join(method_string.split('.')[:-1])
	methodname = method_string.split('.')[-1]
	return getattr(get_module(modulename), methodname)

def call(fn, *args, **kwargs):
	"""Call a function and match arguments."""
	if isinstance(fn, basestring):
		fn = get_attr(fn)

	if hasattr(fn, 'fnargs'):
		fnargs = fn.fnargs
	else:
		fnargs, varargs, varkw, defaults = inspect.getargspec(fn)

	newargs = {}
	for a in kwargs:
		if (a in fnargs) or varkw:
			newargs[a] = kwargs.get(a)

	if "flags" in newargs:
		del newargs["flags"]

	return fn(*args, **newargs)

def make_property_setter(args, ignore_validate=False, validate_fields_for_doctype=True):
	"""Create a new **Property Setter** (for overriding DocType and DocField properties).

	If doctype is not specified, it will create a property setter for all fields with the
	given fieldname"""
	args = _dict(args)
	if not args.doctype_or_field:
		args.doctype_or_field = 'DocField'
		if not args.property_type:
			args.property_type = db.get_value('DocField',
				{'parent': 'DocField', 'fieldname': args.property}, 'fieldtype') or 'Data'

	if not args.doctype:
		doctype_list = db.sql_list('select distinct parent from tabDocField where fieldname=%s', args.fieldname)
	else:
		doctype_list = [args.doctype]

	for doctype in doctype_list:
		if not args.property_type:
			args.property_type = db.get_value('DocField',
				{'parent': doctype, 'fieldname': args.fieldname}, 'fieldtype') or 'Data'

		ps = get_doc({
			'doctype': "Property Setter",
			'doctype_or_field': args.doctype_or_field,
			'doc_type': doctype,
			'field_name': args.fieldname,
			'property': args.property,
			'value': args.value,
			'property_type': args.property_type or "Data",
			'__islocal': 1
		})
		ps.flags.ignore_validate = ignore_validate
		ps.flags.validate_fields_for_doctype = validate_fields_for_doctype
		ps.insert()

def import_doc(path, ignore_links=False, ignore_insert=False, insert=False):
	"""Import a file using Data Import Tool."""
	from frappe.core.page.data_import_tool import data_import_tool
	data_import_tool.import_doc(path, ignore_links=ignore_links, ignore_insert=ignore_insert, insert=insert)

def copy_doc(doc, ignore_no_copy=True):
	""" No_copy fields also get copied."""
	import copy

	def remove_no_copy_fields(d):
		for df in d.meta.get("fields", {"no_copy": 1}):
			if hasattr(d, df.fieldname):
				d.set(df.fieldname, None)

	fields_to_clear = ['name', 'owner', 'creation', 'modified', 'modified_by']

	if not local.flags.in_test:
		fields_to_clear.append("docstatus")

	if not isinstance(doc, dict):
		d = doc.as_dict()
	else:
		d = doc

	newdoc = get_doc(copy.deepcopy(d))
	newdoc.set("__islocal", 1)
	for fieldname in (fields_to_clear + ['amended_from', 'amendment_date']):
		newdoc.set(fieldname, None)

	if not ignore_no_copy:
		remove_no_copy_fields(newdoc)

	for i, d in enumerate(newdoc.get_all_children()):
		d.set("__islocal", 1)

		for fieldname in fields_to_clear:
			d.set(fieldname, None)

		if not ignore_no_copy:
			remove_no_copy_fields(d)

	return newdoc

def compare(val1, condition, val2):
	"""Compare two values using `frappe.utils.compare`

	`condition` could be:
	- "^"
	- "in"
	- "not in"
	- "="
	- "!="
	- ">"
	- "<"
	- ">="
	- "<="
	- "not None"
	- "None"
	"""
	import frappe.utils
	return frappe.utils.compare(val1, condition, val2)

def respond_as_web_page(title, html, success=None, http_status_code=None, context=None):
	"""Send response as a web page with a message rather than JSON. Used to show permission errors etc.

	:param title: Page title and heading.
	:param message: Message to be shown.
	:param success: Alert message.
	:param http_status_code: HTTP status code."""
	local.message_title = title
	local.message = html
	local.message_success = success
	local.response['type'] = 'page'
	local.response['route'] = 'message'
	if http_status_code:
		local.response['http_status_code'] = http_status_code

	if context:
		local.response['context'] = context

def redirect_to_message(title, html, http_status_code=None, context=None):
	"""Redirects to /message?id=random
	Similar to respond_as_web_page, but used to 'redirect' and show message pages like success, failure, etc. with a detailed message

	:param title: Page title and heading.
	:param message: Message to be shown.
	:param http_status_code: HTTP status code.

	Example Usage:
		frappe.redirect_to_message(_('Thank you'), "<div><p>You will receive an email at test@example.com</p></div>")

	"""

	message_id = generate_hash(length=8)
	message = {
		'context': context or {},
		'http_status_code': http_status_code or 200
	}
	message['context'].update({
		'header': title,
		'title': title,
		'message': html
	})

	cache().set_value("message_id:{0}".format(message_id), message, expires_in_sec=60)
	location = '/message?id={0}'.format(message_id)

	if not getattr(local, 'is_ajax', False):
		local.response["type"] = "redirect"
		local.response["location"] = location

	else:
		return location

def build_match_conditions(doctype, as_condition=True):
	"""Return match (User permissions) for given doctype as list or SQL."""
	import frappe.desk.reportview
	return frappe.desk.reportview.build_match_conditions(doctype, as_condition)

def get_list(doctype, *args, **kwargs):
	"""List database query via `frappe.model.db_query`. Will also check for permissions.

	:param doctype: DocType on which query is to be made.
	:param fields: List of fields or `*`.
	:param filters: List of filters (see example).
	:param order_by: Order By e.g. `modified desc`.
	:param limit_page_start: Start results at record #. Default 0.
	:param limit_poge_length: No of records in the page. Default 20.

	Example usage:

		# simple dict filter
		frappe.get_list("ToDo", fields=["name", "description"], filters = {"owner":"test@example.com"})

		# filter as a list of lists
		frappe.get_list("ToDo", fields="*", filters = [["modified", ">", "2014-01-01"]])

		# filter as a list of dicts
		frappe.get_list("ToDo", fields="*", filters = {"description": ("like", "test%")})
	"""
	import frappe.model.db_query
	return frappe.model.db_query.DatabaseQuery(doctype).execute(None, *args, **kwargs)

def get_all(doctype, *args, **kwargs):
	"""List database query via `frappe.model.db_query`. Will **not** check for conditions.
	Parameters are same as `frappe.get_list`

	:param doctype: DocType on which query is to be made.
	:param fields: List of fields or `*`. Default is: `["name"]`.
	:param filters: List of filters (see example).
	:param order_by: Order By e.g. `modified desc`.
	:param limit_page_start: Start results at record #. Default 0.
	:param limit_poge_length: No of records in the page. Default 20.

	Example usage:

		# simple dict filter
		frappe.get_all("ToDo", fields=["name", "description"], filters = {"owner":"test@example.com"})

		# filter as a list of lists
		frappe.get_all("ToDo", fields=["*"], filters = [["modified", ">", "2014-01-01"]])

		# filter as a list of dicts
		frappe.get_all("ToDo", fields=["*"], filters = {"description": ("like", "test%")})
	"""
	kwargs["ignore_permissions"] = True
	if not "limit_page_length" in kwargs:
		kwargs["limit_page_length"] = 0
	return get_list(doctype, *args, **kwargs)

def get_value(*args, **kwargs):
	"""Returns a document property or list of properties.

	Alias for `frappe.db.get_value`

	:param doctype: DocType name.
	:param filters: Filters like `{"x":"y"}` or name of the document. `None` if Single DocType.
	:param fieldname: Column name.
	:param ignore: Don't raise exception if table, column is missing.
	:param as_dict: Return values as dict.
	:param debug: Print query in error log.
	"""
	return db.get_value(*args, **kwargs)

def add_version(doc):
	"""Insert a new **Version** of the given document.
	A **Version** is a JSON dump of the current document state."""
	get_doc({
		"doctype": "Version",
		"ref_doctype": doc.doctype,
		"docname": doc.name,
		"doclist_json": as_json(doc.as_dict())
	}).insert(ignore_permissions=True)

def as_json(obj, indent=1):
	from frappe.utils.response import json_handler
	return json.dumps(obj, indent=indent, sort_keys=True, default=json_handler)

def are_emails_muted():
	return flags.mute_emails or conf.get("mute_emails") or False

def get_test_records(doctype):
	"""Returns list of objects from `test_records.json` in the given doctype's folder."""
	from frappe.modules import get_doctype_module, get_module_path
	path = os.path.join(get_module_path(get_doctype_module(doctype)), "doctype", scrub(doctype), "test_records.json")
	if os.path.exists(path):
		with open(path, "r") as f:
			return json.loads(f.read())
	else:
		return []

def format_value(value, df, doc=None, currency=None):
	"""Format value with given field properties.

	:param value: Value to be formatted.
	:param df: DocField object with properties `fieldtype`, `options` etc."""
	import frappe.utils.formatters
	return frappe.utils.formatters.format_value(value, df, doc, currency=currency)

def get_print(doctype, name, print_format=None, style=None, html=None, as_pdf=False, doc=None):
	"""Get Print Format for given document.

	:param doctype: DocType of document.
	:param name: Name of document.
	:param print_format: Print Format name. Default 'Standard',
	:param style: Print Format style.
	:param as_pdf: Return as PDF. Default False."""
	from frappe.website.render import build_page
	from frappe.utils.pdf import get_pdf

	local.form_dict.doctype = doctype
	local.form_dict.name = name
	local.form_dict.format = print_format
	local.form_dict.style = style
	local.form_dict.doc = doc

	if not html:
		html = build_page("print")

	if as_pdf:
		return get_pdf(html)
	else:
		return html

def attach_print(doctype, name, file_name=None, print_format=None, style=None, html=None, doc=None):
	from frappe.utils import scrub_urls

	if not file_name: file_name = name
	file_name = file_name.replace(' ','').replace('/','-')

	print_settings = db.get_singles_dict("Print Settings")

	local.flags.ignore_print_permissions = True

	if int(print_settings.send_print_as_pdf or 0):
		out = {
			"fname": file_name + ".pdf",
			"fcontent": get_print(doctype, name, print_format=print_format, style=style, html=html, as_pdf=True, doc=doc)
		}
	else:
		out = {
			"fname": file_name + ".html",
			"fcontent": scrub_urls(get_print(doctype, name, print_format=print_format, style=style, html=html, doc=doc)).encode("utf-8")
		}

	local.flags.ignore_print_permissions = False

	return out

def publish_realtime(*args, **kwargs):
	"""Publish real-time updates

	:param event: Event name, like `task_progress` etc.
	:param message: JSON message object. For async must contain `task_id`
	:param room: Room in which to publish update (default entire site)
	:param user: Transmit to user
	:param doctype: Transmit to doctype, docname
	:param docname: Transmit to doctype, docname
	:param after_commit: (default False) will emit after current transaction is committed
	"""
	import frappe.async

	return frappe.async.publish_realtime(*args, **kwargs)

def local_cache(namespace, key, generator, regenerate_if_none=False):
	"""A key value store for caching within a request

	:param namespace: frappe.local.cache[namespace]
	:param key: frappe.local.cache[namespace][key] used to retrieve value
	:param generator: method to generate a value if not found in store

	"""
	if namespace not in local.cache:
		local.cache[namespace] = {}

	if key not in local.cache[namespace]:
		local.cache[namespace][key] = generator()

	elif local.cache[namespace][key]==None and regenerate_if_none:
		# if key exists but the previous result was None
		local.cache[namespace][key] = generator()

	return local.cache[namespace][key]

def get_doctype_app(doctype):
	def _get_doctype_app():
		doctype_module = local.db.get_value("DocType", doctype, "module")
		return local.module_app[scrub(doctype_module)]

	return local_cache("doctype_app", doctype, generator=_get_doctype_app)

loggers = {}
log_level = None
def logger(module=None, with_more_info=True):
	'''Returns a python logger that uses StreamHandler'''
	from frappe.utils.logger import get_logger
	return get_logger(module or __name__, with_more_info=with_more_info)

def get_desk_link(doctype, name):
	return '<a href="#Form/{0}/{1}" style="font-weight: bold;">{2} {1}</a>'.format(doctype, name, _(doctype))

def bold(text):
	return '<b>{0}</b>'.format(text)<|MERGE_RESOLUTION|>--- conflicted
+++ resolved
@@ -13,11 +13,7 @@
 from .exceptions import *
 from .utils.jinja import get_jenv, get_template, render_template
 
-<<<<<<< HEAD
 __version__ = "7.0.0-beta"
-=======
-__version__ = "6.27.24"
->>>>>>> 92a67b7b
 
 local = Local()
 
