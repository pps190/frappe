--- conflicted
+++ resolved
@@ -30,10 +30,6 @@
   "day_of_week",
   "column_break_13",
   "sender",
-<<<<<<< HEAD
-  "sender_email",
-=======
->>>>>>> 4654db6e
   "frequency",
   "format",
   "section_break_15",
@@ -211,17 +207,6 @@
    "fieldtype": "Link",
    "label": "Sender",
    "options": "Email Account"
-<<<<<<< HEAD
-  },
-  {
-   "fetch_from": "sender.email_id",
-   "fieldname": "sender_email",
-   "fieldtype": "Data",
-   "label": "Sender Email",
-   "options": "Email",
-   "read_only": 1
-=======
->>>>>>> 4654db6e
   }
  ],
  "links": [],
