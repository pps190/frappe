{
 "actions": [],
 "autoname": "Prompt",
 "creation": "2019-09-11 22:15:44.851526",
 "doctype": "DocType",
 "editable_grid": 1,
 "engine": "InnoDB",
 "field_order": [
  "enabled",
  "subscribed_documents",
  "column_break_3",
  "enable_email_notifications",
  "enable_email_mention",
  "enable_email_assignment",
  "enable_email_threads_on_assigned_document",
  "enable_email_energy_point",
  "enable_email_share",
  "enable_email_event_reminders",
  "user",
  "seen",
  "system_notifications_section",
  "energy_points_system_notifications",
  "whats_new_notifications"
 ],
 "fields": [
  {
   "default": "1",
   "fieldname": "enabled",
   "fieldtype": "Check",
   "label": "Enabled"
  },
  {
   "fieldname": "subscribed_documents",
   "fieldtype": "Table MultiSelect",
   "label": "Open Documents",
   "options": "Notification Subscribed Document"
  },
  {
   "fieldname": "column_break_3",
   "fieldtype": "Section Break",
   "label": "Email Settings"
  },
  {
   "default": "1",
   "fieldname": "enable_email_notifications",
   "fieldtype": "Check",
   "label": "Enable Email Notifications"
  },
  {
   "default": "1",
   "depends_on": "enable_email_notifications",
   "fieldname": "enable_email_mention",
   "fieldtype": "Check",
   "label": "Mentions"
  },
  {
   "default": "1",
   "depends_on": "enable_email_notifications",
   "fieldname": "enable_email_assignment",
   "fieldtype": "Check",
   "label": "Assignments"
  },
  {
   "default": "1",
   "depends_on": "enable_email_notifications",
   "fieldname": "enable_email_energy_point",
   "fieldtype": "Check",
   "label": "Energy Points"
  },
  {
   "default": "1",
   "depends_on": "enable_email_notifications",
   "fieldname": "enable_email_share",
   "fieldtype": "Check",
   "label": "Document Share"
  },
  {
   "default": "__user",
   "fieldname": "user",
   "fieldtype": "Link",
   "hidden": 1,
   "label": "User",
   "options": "User",
   "read_only": 1
  },
  {
   "default": "0",
   "fieldname": "seen",
   "fieldtype": "Check",
   "hidden": 1,
   "label": "Seen"
  },
  {
   "fieldname": "system_notifications_section",
   "fieldtype": "Section Break",
   "label": "System Notifications"
  },
  {
   "default": "1",
   "fieldname": "energy_points_system_notifications",
   "fieldtype": "Check",
   "label": "Energy Points"
  },
  {
   "default": "1",
   "depends_on": "enable_email_notifications",
   "fieldname": "enable_email_event_reminders",
   "fieldtype": "Check",
   "label": "Event Reminders"
  },
  {
   "default": "1",
<<<<<<< HEAD
   "fieldname": "whats_new_notifications",
   "fieldtype": "Check",
   "label": "What's New"
=======
   "depends_on": "enable_email_notifications",
   "description": "Get notified when an email is received on any of the documents assigned to you.",
   "fieldname": "enable_email_threads_on_assigned_document",
   "fieldtype": "Check",
   "label": "Email Threads on Assigned Document"
>>>>>>> da682ae4
  }
 ],
 "in_create": 1,
 "index_web_pages_for_search": 1,
 "links": [],
<<<<<<< HEAD
 "modified": "2023-06-25 11:02:58.776676",
=======
 "modified": "2024-03-23 16:03:31.952985",
>>>>>>> da682ae4
 "modified_by": "Administrator",
 "module": "Desk",
 "name": "Notification Settings",
 "naming_rule": "Set by user",
 "owner": "Administrator",
 "permissions": [
  {
   "create": 1,
   "email": 1,
   "export": 1,
   "print": 1,
   "read": 1,
   "report": 1,
   "role": "All",
   "share": 1,
   "write": 1
  }
 ],
 "read_only": 1,
 "sort_field": "creation",
 "sort_order": "DESC",
 "states": [],
 "track_changes": 1
}<|MERGE_RESOLUTION|>--- conflicted
+++ resolved
@@ -110,27 +110,23 @@
   },
   {
    "default": "1",
-<<<<<<< HEAD
    "fieldname": "whats_new_notifications",
    "fieldtype": "Check",
    "label": "What's New"
-=======
+  },
+  {
+   "default": "1",
    "depends_on": "enable_email_notifications",
    "description": "Get notified when an email is received on any of the documents assigned to you.",
    "fieldname": "enable_email_threads_on_assigned_document",
    "fieldtype": "Check",
    "label": "Email Threads on Assigned Document"
->>>>>>> da682ae4
   }
  ],
  "in_create": 1,
  "index_web_pages_for_search": 1,
  "links": [],
-<<<<<<< HEAD
- "modified": "2023-06-25 11:02:58.776676",
-=======
- "modified": "2024-03-23 16:03:31.952985",
->>>>>>> da682ae4
+ "modified": "2024-04-08 16:03:31.952985",
  "modified_by": "Administrator",
  "module": "Desk",
  "name": "Notification Settings",
