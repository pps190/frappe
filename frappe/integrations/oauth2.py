--- conflicted
+++ resolved
@@ -19,12 +19,8 @@
 
 	return frappe.local.oauth_server
 
-<<<<<<< HEAD
-def clean_urlparams(param_kwargs):
+def sanitize_kwargs(param_kwargs):
 	"""Remove 'data' and 'cmd' keys, if present."""
-=======
-def sanitize_kwargs(param_kwargs):
->>>>>>> e64579ce
 	arguments = param_kwargs
 	arguments.pop('data', None)
 	arguments.pop('cmd', None)
@@ -61,17 +57,8 @@
 		return e
 
 @frappe.whitelist(allow_guest=True)
-<<<<<<< HEAD
-def authorize(*args, **kwargs):
-	#Fetch provider URL from settings
-	oauth_settings = get_oauth_settings()
-	params = clean_urlparams(kwargs)
-	request_url = urlparse(frappe.request.url)
-	success_url = request_url.scheme + "://" + request_url.netloc + "/api/method/frappe.integrations.oauth2.approve?" + params
-=======
 def authorize(**kwargs):
 	success_url = "/api/method/frappe.integrations.oauth2.approve?" + encode_params(sanitize_kwargs(kwargs))
->>>>>>> e64579ce
 	failure_url = frappe.form_dict["redirect_uri"] + "?error=access_denied"
 
 	if frappe.session.user == 'Guest':
