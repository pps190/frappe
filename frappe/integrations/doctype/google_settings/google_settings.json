--- conflicted
+++ resolved
@@ -7,10 +7,7 @@
   "sb_00",
   "client_id",
   "client_secret",
-<<<<<<< HEAD
-=======
   "sb_01",
->>>>>>> 3d2e5705
   "api_key"
  ],
  "fields": [
@@ -33,15 +30,6 @@
    "label": "Client Secret"
   },
   {
-<<<<<<< HEAD
-   "fieldname": "api_key",
-   "fieldtype": "Data",
-   "label": "API Key"
-  }
- ],
- "issingle": 1,
- "modified": "2019-06-29 13:26:33.201060",
-=======
    "description": "Used For Google Maps Integration.",
    "fieldname": "api_key",
    "fieldtype": "Data",
@@ -62,7 +50,6 @@
  ],
  "issingle": 1,
  "modified": "2019-08-06 22:37:41.699703",
->>>>>>> 3d2e5705
  "modified_by": "Administrator",
  "module": "Integrations",
  "name": "Google Settings",
