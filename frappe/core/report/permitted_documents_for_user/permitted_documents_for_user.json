{
 "add_total_row": 0, 
<<<<<<< HEAD
 "background_report": 0, 
=======
>>>>>>> 9b597169
 "creation": "2014-06-03 05:20:35.218263", 
 "disabled": 0, 
 "docstatus": 0, 
 "doctype": "Report", 
 "idx": 5, 
 "is_standard": "Yes", 
<<<<<<< HEAD
 "modified": "2018-06-15 15:36:52.802181", 
=======
 "modified": "2018-06-26 12:31:17.632263", 
>>>>>>> 9b597169
 "modified_by": "Administrator", 
 "module": "Core", 
 "name": "Permitted Documents For User", 
 "owner": "Administrator", 
 "prepared_report": 0, 
 "ref_doctype": "User", 
 "report_name": "Permitted Documents For User", 
 "report_type": "Script Report", 
 "roles": [
  {
   "role": "System Manager"
  }
 ]
}<|MERGE_RESOLUTION|>--- conflicted
+++ resolved
@@ -1,25 +1,17 @@
 {
  "add_total_row": 0, 
-<<<<<<< HEAD
- "background_report": 0, 
-=======
->>>>>>> 9b597169
  "creation": "2014-06-03 05:20:35.218263", 
  "disabled": 0, 
  "docstatus": 0, 
  "doctype": "Report", 
- "idx": 5, 
+ "idx": 3, 
  "is_standard": "Yes", 
-<<<<<<< HEAD
- "modified": "2018-06-15 15:36:52.802181", 
-=======
- "modified": "2018-06-26 12:31:17.632263", 
->>>>>>> 9b597169
+ "modified": "2018-06-26 14:55:19.353795", 
  "modified_by": "Administrator", 
  "module": "Core", 
  "name": "Permitted Documents For User", 
  "owner": "Administrator", 
- "prepared_report": 0, 
+ "prepared_report": 1, 
  "ref_doctype": "User", 
  "report_name": "Permitted Documents For User", 
  "report_type": "Script Report", 
