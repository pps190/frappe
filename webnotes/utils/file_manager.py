# Copyright (c) 2013, Web Notes Technologies Pvt. Ltd.
# MIT License. See license.txt 

from __future__ import unicode_literals
import webnotes
import os, conf
from webnotes.utils import cstr, get_path, cint
from webnotes import _

class MaxFileSizeReachedError(webnotes.ValidationError): pass

def upload():
	# get record details
	dt = webnotes.form_dict.doctype
	dn = webnotes.form_dict.docname
	file_url = webnotes.form_dict.file_url
	filename = webnotes.form_dict.filename
	
	if not filename and not file_url:
		webnotes.msgprint(_("Please select a file or url"),
			raise_exception=True)

	# save
	if filename:
		filedata = save_uploaded(dt, dn)
	elif file_url:
		filedata = save_url(file_url, dt, dn)
		
	return {"fid": filedata.name, "filename": filedata.file_name or filedata.file_url }

def save_uploaded(dt, dn):
	fname, content = get_uploaded_content()
	if content:
		return save_file(fname, content, dt, dn)
	else: 
		raise Exception

def save_url(file_url, dt, dn):
	if not (file_url.startswith("http://") or file_url.startswith("https://")):
		webnotes.msgprint("URL must start with 'http://' or 'https://'")
		return None, None
		
	f = webnotes.bean({
		"doctype": "File Data",
		"file_url": file_url,
		"attached_to_doctype": dt,
		"attached_to_name": dn
	})
	f.ignore_permissions = True
	f.insert();
	return f.doc

def get_uploaded_content():	
	# should not be unicode when reading a file, hence using webnotes.form
	if 'filedata' in webnotes.form_dict:
		import base64
		webnotes.uploaded_content = base64.b64decode(webnotes.form_dict.filedata)
		webnotes.uploaded_filename = webnotes.form_dict.filename
		return webnotes.uploaded_filename, webnotes.uploaded_content
	else:
		webnotes.msgprint('No File')
		return None, None

def save_file(fname, content, dt, dn):
	import filecmp
	from webnotes.model.code import load_doctype_module
	files_path = get_path("public", "files")
	module = load_doctype_module(dt, webnotes.conn.get_value("DocType", dt, "module"))
	
	if hasattr(module, "attachments_folder"):
		files_path = os.path.join(files_path, module.attachments_folder)

	file_size = check_max_file_size(content)
	temp_fname = write_file(content, files_path)
	fname = scrub_file_name(fname)
	fpath = os.path.join(files_path, fname)

	fname_parts = fname.split(".", -1)
	main = ".".join(fname_parts[:-1])
	extn = fname_parts[-1]
	versions = get_file_versions(files_path, main, extn)
	
	if versions:
		found_match = False
		for version in versions:
			if filecmp.cmp(os.path.join(files_path, version), temp_fname):
				# remove new file, already exists!
				os.remove(temp_fname)
				fname = version
				found_match = True
				break
				
		if not found_match:
			# get_new_version name
			fname = get_new_fname_based_on_version(files_path, main, extn, versions)
			fpath = os.path.join(files_path, fname)
			
			# rename
			if os.path.exists(fpath.encode("utf-8")):
				webnotes.throw("File already exists: " + fname)
				
			os.rename(temp_fname, fpath.encode("utf-8"))
	else:
		# rename new file
		if os.path.exists(fpath.encode("utf-8")):
			webnotes.throw("File already exists: " + fname)
		
		os.rename(temp_fname, fpath.encode("utf-8"))

	f = webnotes.bean({
		"doctype": "File Data",
		"file_name": os.path.relpath(fpath, get_path("public")),
		"attached_to_doctype": dt,
		"attached_to_name": dn,
		"file_size": file_size
	})
	f.ignore_permissions = True
	f.insert();

	return f.doc

def get_file_versions(files_path, main, extn):
	out = []
	for f in os.listdir(files_path):
		f = cstr(f)
		if f.startswith(main) and f.endswith(extn):
			out.append(f)
	return out

def get_new_fname_based_on_version(files_path, main, extn, versions):
	versions.sort()
	if "-" in versions[-1]:
		version = cint(versions[-1].split("-")[-1]) or 1
	else:
		version = 1
	
	new_fname = main + "-" + str(version) + "." + extn
	while os.path.exists(os.path.join(files_path, new_fname).encode("utf-8")):
		version += 1
		new_fname = main + "-" + str(version) + "." + extn
		if version > 100:
			webnotes.msgprint("Too many versions", raise_exception=True)
			
	return new_fname

def scrub_file_name(fname):		
	if '\\' in fname:
		fname = fname.split('\\')[-1]
	if '/' in fname:
		fname = fname.split('/')[-1]
	return fname
	
def check_max_file_size(content):
	max_file_size = getattr(conf, 'max_file_size', 1000000)
	file_size = len(content)

	if file_size > max_file_size:
		webnotes.msgprint(_("File size exceeded the maximum allowed size"),
			raise_exception=MaxFileSizeReachedError)
			
	return file_size

def write_file(content, files_path):
	"""write file to disk with a random name (to compare)"""
	# create account folder (if not exists)
	webnotes.create_folder(files_path)
	fname = os.path.join(files_path, webnotes.generate_hash())

	# write the file
	with open(fname, 'w+') as f:
		f.write(content)

	return fname	

def remove_all(dt, dn):
	"""remove all files in a transaction"""
	try:
		for fid in webnotes.conn.sql_list("""select name from `tabFile Data` where
			attached_to_doctype=%s and attached_to_name=%s""", (dt, dn)):
			remove_file(fid)
	except Exception, e:
		if e.args[0]!=1054: raise e # (temp till for patched)

def remove_file(fid):
	"""Remove file and File Data entry"""	
	webnotes.delete_doc("File Data", fid)
		
def get_file(fname):
	f = webnotes.conn.sql("""select file_name from `tabFile Data` 
		where name=%s or file_name=%s""", (fname, fname))
	if f:
		file_name = f[0][0]
	else:
		file_name = fname
		
	if not "/" in file_name:
		file_name = "files/" + file_name

	# read the file
<<<<<<< HEAD
	import os
	files_path = get_path("public")
	file_path = os.path.join(files_path, file_name)
	if not os.path.exists(file_path):
		# check in folders
		for basepath, folders, files in os.walk(files_path):
			if file_name in files:
				file_name = cstr(file_name)
				file_path = os.path.join(basepath, file_name)
				break

	with open(file_path, 'r') as f:
=======
	with open(get_path("public", file_name), 'r') as f:
>>>>>>> 6d20bda1
		content = f.read()

	return [file_name, content]<|MERGE_RESOLUTION|>--- conflicted
+++ resolved
@@ -197,22 +197,7 @@
 		file_name = "files/" + file_name
 
 	# read the file
-<<<<<<< HEAD
-	import os
-	files_path = get_path("public")
-	file_path = os.path.join(files_path, file_name)
-	if not os.path.exists(file_path):
-		# check in folders
-		for basepath, folders, files in os.walk(files_path):
-			if file_name in files:
-				file_name = cstr(file_name)
-				file_path = os.path.join(basepath, file_name)
-				break
-
-	with open(file_path, 'r') as f:
-=======
 	with open(get_path("public", file_name), 'r') as f:
->>>>>>> 6d20bda1
 		content = f.read()
 
 	return [file_name, content]