--- conflicted
+++ resolved
@@ -39,8 +39,5 @@
 unittest-xml-reporting
 xlwt
 oauthlib
-<<<<<<< HEAD
 PyJWT
-=======
-pypdf
->>>>>>> f94bcf25
+pypdf