name: Linters

on:
  pull_request:
  workflow_dispatch:
  push:
    branches: [ develop ]

permissions:
  contents: read

concurrency:
  group: commitcheck-frappe-${{ github.event_name }}-${{ github.event.number }}
  cancel-in-progress: true

jobs:
  commit-lint:
    name: 'Semantic Commits'
    runs-on: ubuntu-latest
    if: github.event_name == 'pull_request'

    steps:
      - uses: actions/checkout@v3
        with:
          fetch-depth: 200
      - uses: actions/setup-node@v3
        with:
          node-version: 16
          check-latest: true

      - name: Check commit titles
        run: |
          npm install @commitlint/cli @commitlint/config-conventional
          npx commitlint --verbose --from ${{ github.event.pull_request.base.sha }} --to ${{ github.event.pull_request.head.sha }}

<<<<<<< HEAD
=======
  docs-required:
    name: 'Documentation Required'
    runs-on: ubuntu-latest
    if: github.event_name == 'pull_request'

    steps:
      - name: 'Setup Environment'
        uses: actions/setup-python@v4
        with:
          python-version: '3.11'
      - uses: actions/checkout@v3

      - name: Validate Docs
        env:
          PR_NUMBER: ${{ github.event.number }}
        run: |
          pip install requests --quiet
          python $GITHUB_WORKSPACE/.github/helper/documentation.py $PR_NUMBER

>>>>>>> 4654db6e
  linter:
    name: 'Frappe Linter'
    runs-on: ubuntu-latest
    if: github.event_name == 'pull_request'

    steps:
      - uses: actions/checkout@v3
      - uses: actions/setup-python@v4
        with:
          python-version: '3.10'
      - uses: pre-commit/action@v3.0.0

      - name: Download Semgrep rules
        run: git clone --depth 1 https://github.com/frappe/semgrep-rules.git frappe-semgrep-rules

      - name: Run Semgrep rules
        run: |
          pip install semgrep==0.97.0
          semgrep ci --config ./frappe-semgrep-rules/rules --config r/python.lang.correctness

  deps-vulnerable-check:
    name: 'Vulnerable Dependency Check'
    runs-on: ubuntu-latest

    steps:
      - uses: actions/setup-python@v4
        with:
          python-version: '3.10'
      - uses: actions/checkout@v3
      - run: |
          pip install pip-audit
          pip-audit ${GITHUB_WORKSPACE}<|MERGE_RESOLUTION|>--- conflicted
+++ resolved
@@ -33,8 +33,6 @@
           npm install @commitlint/cli @commitlint/config-conventional
           npx commitlint --verbose --from ${{ github.event.pull_request.base.sha }} --to ${{ github.event.pull_request.head.sha }}
 
-<<<<<<< HEAD
-=======
   docs-required:
     name: 'Documentation Required'
     runs-on: ubuntu-latest
@@ -54,7 +52,6 @@
           pip install requests --quiet
           python $GITHUB_WORKSPACE/.github/helper/documentation.py $PR_NUMBER
 
->>>>>>> 4654db6e
   linter:
     name: 'Frappe Linter'
     runs-on: ubuntu-latest
