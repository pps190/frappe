--- conflicted
+++ resolved
@@ -157,17 +157,13 @@
 	for r in result:
 		right = rebuild_node(doctype, r[0], right, parent_field)
 		
-<<<<<<< HEAD
 def rebuild_node(doctype, parent, left, parent_field, cnt = 0):
-=======
-def rebuild_node(doctype, parent, left, parent_field):
 	"""
 		reset lft, rgt and recursive call for all children
 	"""
 	from webnotes.utils import now
 	n = now()
 	
->>>>>>> b394713c
 	# the right value of this node is the left value + 1
 	right = left+1	
 
@@ -230,4 +226,4 @@
 
 		# update all on the right
 		webnotes.conn.sql("update `tab%s` set rgt = rgt-2, modified='%s' where rgt > %s" %(doctype,n,left[0][0]))
-		webnotes.conn.sql("update `tab%s` set lft = lft-2, modified='%s' where lft > %s" %(doctype,n,left[0][0]))
+		webnotes.conn.sql("update `tab%s` set lft = lft-2, modified='%s' where lft > %s" %(doctype,n,left[0][0]))