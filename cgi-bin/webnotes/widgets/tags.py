--- conflicted
+++ resolved
@@ -207,11 +207,7 @@
 def get_top_field_tags(dt):
 	from webnotes.model.doctype import get_property
 	tf = get_property(dt, 'tag_fields')
-<<<<<<< HEAD
-	
-=======
-
->>>>>>> 53465623
+
 	if not tf: return []
 	
 	# restrict to only 2 fields
